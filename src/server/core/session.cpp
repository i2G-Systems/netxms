/*
** NetXMS - Network Management System
** Copyright (C) 2003-2014 Raden Solutions
**
** This program is free software; you can redistribute it and/or modify
** it under the terms of the GNU General Public License as published by
** the Free Software Foundation; either version 2 of the License, or
** (at your option) any later version.
**
** This program is distributed in the hope that it will be useful,
** but WITHOUT ANY WARRANTY; without even the implied warranty of
** MERCHANTABILITY or FITNESS FOR A PARTICULAR PURPOSE.  See the
** GNU General Public License for more details.
**
** You should have received a copy of the GNU General Public License
** along with this program; if not, write to the Free Software
** Foundation, Inc., 675 Mass Ave, Cambridge, MA 02139, USA.
**
** File: session.cpp
**
**/

#include "nxcore.h"
#include <netxms_mt.h>

#ifdef _WIN32
#include <psapi.h>
#define write	_write
#define close	_close
#else
#include <dirent.h>
#endif

#ifndef min
#define min(a,b) ((a) < (b) ? (a) : (b))
#endif

#ifndef S_ISREG
#define S_ISREG(m)     (((m) & S_IFMT) == S_IFREG)
#endif

// WARNING! this hack works only for d2i_X509(); be carefull when adding new code
#ifdef OPENSSL_CONST
# undef OPENSSL_CONST
#endif
#if OPENSSL_VERSION_NUMBER >= 0x0090800fL
# define OPENSSL_CONST const
#else
# define OPENSSL_CONST
#endif

/**
 * Constants
 */
#define TRAP_CREATE     1
#define TRAP_UPDATE     2
#define TRAP_DELETE     3

#define MAX_MSG_SIZE    4194304

/**
 * Externals
 */
extern Queue g_statusPollQueue;
extern Queue g_configPollQueue;
extern Queue g_routePollQueue;
extern Queue g_discoveryPollQueue;
extern Queue g_nodePollerQueue;
extern Queue g_conditionPollerQueue;
extern Queue *g_pItemQueue;

void UnregisterClientSession(UINT32 dwIndex);
void ResetDiscoveryPoller();
CSCPMessage *ForwardMessageToReportingServer(CSCPMessage *request, ClientSession *session);
void RemovePendingFileTransferRequests(ClientSession *session);

/**
 * Node poller start data
 */
typedef struct
{
   ClientSession *pSession;
   Node *pNode;
   int iPollType;
   UINT32 dwRqId;
} POLLER_START_DATA;

/**
 * Additional processing thread start data
 */
typedef struct
{
	ClientSession *pSession;
	CSCPMessage *pMsg;
} PROCTHREAD_START_DATA;

/**
 * Object tool acl entry
 */
typedef struct
{
   UINT32 dwToolId;
   UINT32 dwUserId;
} OBJECT_TOOL_ACL;

/**
 *
 */
typedef struct
{
  uuid_t *guid;
  bool removed;
} LIBRARY_IMAGE_UPDATE_INFO;

/**
 * Additional message processing thread starters
 */
#define CALL_IN_NEW_THREAD(func, msg) \
{ \
	PROCTHREAD_START_DATA *pData = (PROCTHREAD_START_DATA *)malloc(sizeof(PROCTHREAD_START_DATA)); \
	pData->pSession = this; \
	pData->pMsg = msg; \
	msg = NULL; /* prevent deletion by main processing thread*/ \
	m_dwRefCount++; \
	ThreadCreate(ThreadStarter_##func, 0, pData); \
}

#define DEFINE_THREAD_STARTER(func) \
THREAD_RESULT THREAD_CALL ClientSession::ThreadStarter_##func(void *pArg) \
{ \
   ((PROCTHREAD_START_DATA *)pArg)->pSession->func(((PROCTHREAD_START_DATA *)pArg)->pMsg); \
	((PROCTHREAD_START_DATA *)pArg)->pSession->m_dwRefCount--; \
	delete ((PROCTHREAD_START_DATA *)pArg)->pMsg; \
	free(pArg); \
   return THREAD_OK; \
}

DEFINE_THREAD_STARTER(getCollectedData)
DEFINE_THREAD_STARTER(getTableCollectedData)
DEFINE_THREAD_STARTER(clearDCIData)
DEFINE_THREAD_STARTER(queryL2Topology)
DEFINE_THREAD_STARTER(sendEventLog)
DEFINE_THREAD_STARTER(sendSyslog)
DEFINE_THREAD_STARTER(createObject)
DEFINE_THREAD_STARTER(getServerFile)
DEFINE_THREAD_STARTER(getAgentFile)
DEFINE_THREAD_STARTER(cancelFileMonitoring)
DEFINE_THREAD_STARTER(queryServerLog)
DEFINE_THREAD_STARTER(getServerLogQueryData)
DEFINE_THREAD_STARTER(executeAction)
DEFINE_THREAD_STARTER(findNodeConnection)
DEFINE_THREAD_STARTER(findMacAddress)
DEFINE_THREAD_STARTER(findIpAddress)
DEFINE_THREAD_STARTER(processConsoleCommand)
DEFINE_THREAD_STARTER(sendMib)
DEFINE_THREAD_STARTER(getReportResults)
DEFINE_THREAD_STARTER(deleteReportResults)
DEFINE_THREAD_STARTER(renderReport)
DEFINE_THREAD_STARTER(getNetworkPath)
DEFINE_THREAD_STARTER(queryParameter)
DEFINE_THREAD_STARTER(queryAgentTable)
DEFINE_THREAD_STARTER(getAlarmEvents)
DEFINE_THREAD_STARTER(forwardToReportingServer)

/**
 * Client communication read thread starter
 */
THREAD_RESULT THREAD_CALL ClientSession::readThreadStarter(void *pArg)
{
   ((ClientSession *)pArg)->readThread();

   // When ClientSession::ReadThread exits, all other session
   // threads are already stopped, so we can safely destroy
   // session object
   UnregisterClientSession(((ClientSession *)pArg)->getIndex());
   delete (ClientSession *)pArg;
   return THREAD_OK;
}

/**
 * Client communication write thread starter
 */
THREAD_RESULT THREAD_CALL ClientSession::writeThreadStarter(void *pArg)
{
   ((ClientSession *)pArg)->writeThread();
   return THREAD_OK;
}

/**
 * Received message processing thread starter
 */
THREAD_RESULT THREAD_CALL ClientSession::processingThreadStarter(void *pArg)
{
   ((ClientSession *)pArg)->processingThread();
   return THREAD_OK;
}

/**
 * Information update processing thread starter
 */
THREAD_RESULT THREAD_CALL ClientSession::updateThreadStarter(void *pArg)
{
   ((ClientSession *)pArg)->updateThread();
   return THREAD_OK;
}

/**
 * Forced node poll thread starter
 */
THREAD_RESULT THREAD_CALL ClientSession::pollerThreadStarter(void *pArg)
{
   ((POLLER_START_DATA *)pArg)->pSession->pollerThread(
      ((POLLER_START_DATA *)pArg)->pNode,
      ((POLLER_START_DATA *)pArg)->iPollType,
      ((POLLER_START_DATA *)pArg)->dwRqId);
   ((POLLER_START_DATA *)pArg)->pSession->decRefCount();
   free(pArg);
   return THREAD_OK;
}

/**
 * Client session class constructor
 */
ClientSession::ClientSession(SOCKET hSocket, struct sockaddr *addr)
{
   m_pSendQueue = new Queue;
   m_pMessageQueue = new Queue;
   m_pUpdateQueue = new Queue;
   m_hSocket = hSocket;
   m_dwIndex = INVALID_INDEX;
   m_iState = SESSION_STATE_INIT;
   m_pMsgBuffer = (CSCP_BUFFER *)malloc(sizeof(CSCP_BUFFER));
   m_pCtx = NULL;
   m_hWriteThread = INVALID_THREAD_HANDLE;
   m_hProcessingThread = INVALID_THREAD_HANDLE;
   m_hUpdateThread = INVALID_THREAD_HANDLE;
	m_mutexSocketWrite = MutexCreate();
   m_mutexSendEvents = MutexCreate();
   m_mutexSendSyslog = MutexCreate();
   m_mutexSendTrapLog = MutexCreate();
   m_mutexSendObjects = MutexCreate();
   m_mutexSendAlarms = MutexCreate();
   m_mutexSendActions = MutexCreate();
   m_mutexSendAuditLog = MutexCreate();
   m_mutexSendSituations = MutexCreate();
   m_mutexPollerInit = MutexCreate();
   m_dwFlags = 0;
	m_clientType = CLIENT_TYPE_DESKTOP;
	m_clientAddr = (struct sockaddr *)nx_memdup(addr, (addr->sa_family == AF_INET) ? sizeof(struct sockaddr_in) : sizeof(struct sockaddr_in6));
	if (addr->sa_family == AF_INET)
		IpToStr(ntohl(((struct sockaddr_in *)m_clientAddr)->sin_addr.s_addr), m_workstation);
#ifdef WITH_IPV6
	else
		Ip6ToStr(((struct sockaddr_in6 *)m_clientAddr)->sin6_addr.s6_addr, m_workstation);
#endif
   m_webServerAddress[0] = 0;
   _tcscpy(m_szUserName, _T("<not logged in>"));
	_tcscpy(m_szClientInfo, _T("n/a"));
   m_dwUserId = INVALID_INDEX;
   m_dwOpenDCIListSize = 0;
   m_pOpenDCIList = NULL;
   m_ppEPPRuleList = NULL;
   m_hCurrFile = -1;
   m_dwFileRqId = 0;
   m_dwRefCount = 0;
   m_dwEncryptionRqId = 0;
   m_condEncryptionSetup = INVALID_CONDITION_HANDLE;
   m_dwActiveChannels = 0;
	m_console = NULL;
   m_loginTime = time(NULL);
}

/**
 * Destructor
 */
ClientSession::~ClientSession()
{
   if (m_hSocket != -1)
      closesocket(m_hSocket);
   delete m_pSendQueue;
   delete m_pMessageQueue;
   delete m_pUpdateQueue;
   safe_free(m_pMsgBuffer);
	safe_free(m_clientAddr);
	MutexDestroy(m_mutexSocketWrite);
   MutexDestroy(m_mutexSendEvents);
   MutexDestroy(m_mutexSendSyslog);
   MutexDestroy(m_mutexSendTrapLog);
   MutexDestroy(m_mutexSendObjects);
   MutexDestroy(m_mutexSendAlarms);
   MutexDestroy(m_mutexSendActions);
   MutexDestroy(m_mutexSendAuditLog);
   MutexDestroy(m_mutexSendSituations);
   MutexDestroy(m_mutexPollerInit);
   safe_free(m_pOpenDCIList);
   if (m_ppEPPRuleList != NULL)
   {
      UINT32 i;

      if (m_dwFlags & CSF_EPP_UPLOAD)  // Aborted in the middle of EPP transfer
         for(i = 0; i < m_dwRecordsUploaded; i++)
            delete m_ppEPPRuleList[i];
      free(m_ppEPPRuleList);
   }
	if (m_pCtx != NULL)
		m_pCtx->decRefCount();
   if (m_condEncryptionSetup != INVALID_CONDITION_HANDLE)
      ConditionDestroy(m_condEncryptionSetup);

	if (m_console != NULL)
	{
		delete m_console->pMsg;
		free(m_console);
	}
}

/**
 * Start all threads
 */
void ClientSession::run()
{
   m_hWriteThread = ThreadCreateEx(writeThreadStarter, 0, this);
   m_hProcessingThread = ThreadCreateEx(processingThreadStarter, 0, this);
   m_hUpdateThread = ThreadCreateEx(updateThreadStarter, 0, this);
   ThreadCreate(readThreadStarter, 0, this);
}

/**
 * Print debug information
 */
void ClientSession::debugPrintf(int level, const TCHAR *format, ...)
{
   if (level <= (int)g_debugLevel)
   {
      va_list args;
		TCHAR buffer[4096];

      va_start(args, format);
      _vsntprintf(buffer, 4096, format, args);
      va_end(args);
		DbgPrintf(level, _T("[CLSN-%d] %s"), m_dwIndex, buffer);
   }
}

/**
 * Read thread
 */
void ClientSession::readThread()
{
	UINT32 msgBufferSize = 1024;
   CSCP_MESSAGE *pRawMsg;
   CSCPMessage *pMsg;
   BYTE *pDecryptionBuffer = NULL;
   TCHAR szBuffer[256];
   int iErr;
   UINT32 i;
   NetObj *object;
   WORD wFlags;

   // Initialize raw message receiving function
   RecvNXCPMessage(0, NULL, m_pMsgBuffer, 0, NULL, NULL, 0);

   pRawMsg = (CSCP_MESSAGE *)malloc(msgBufferSize);
#ifdef _WITH_ENCRYPTION
   pDecryptionBuffer = (BYTE *)malloc(msgBufferSize);
#endif
   while(1)
   {
		// Shrink buffer after receiving large message
		if (msgBufferSize > 131072)
		{
			msgBufferSize = 131072;
		   pRawMsg = (CSCP_MESSAGE *)realloc(pRawMsg, msgBufferSize);
			if (pDecryptionBuffer != NULL)
			   pDecryptionBuffer = (BYTE *)realloc(pDecryptionBuffer, msgBufferSize);
		}

      if ((iErr = RecvNXCPMessageEx(m_hSocket, &pRawMsg, m_pMsgBuffer, &msgBufferSize,
		                              &m_pCtx, (pDecryptionBuffer != NULL) ? &pDecryptionBuffer : NULL,
												900000, MAX_MSG_SIZE)) <= 0)  // timeout 15 minutes
		{
         debugPrintf(5, _T("RecvNXCPMessageEx failed (%d)"), iErr);
         break;
      }

      // Receive timeout
      if (iErr == 3)
      {
         debugPrintf(5, _T("RecvNXCPMessageEx: receive timeout"));
         break;
      }

      // Check if message is too large
      if (iErr == 1)
      {
         debugPrintf(4, _T("Received message %s is too large (%d bytes)"),
                     NXCPMessageCodeName(ntohs(pRawMsg->wCode), szBuffer),
                     ntohl(pRawMsg->dwSize));
         continue;
      }

      // Check for decryption error
      if (iErr == 2)
      {
         debugPrintf(4, _T("Unable to decrypt received message"));
         continue;
      }

      // Check that actual received packet size is equal to encoded in packet
      if ((int)ntohl(pRawMsg->dwSize) != iErr)
      {
         debugPrintf(4, _T("Actual message size doesn't match wSize value (%d,%d)"), iErr, ntohl(pRawMsg->dwSize));
         continue;   // Bad packet, wait for next
      }

      if (g_debugLevel >= 8)
      {
         String msgDump = CSCPMessage::dump(pRawMsg, NXCP_VERSION);
         debugPrintf(8, _T("Message dump:\n%s"), (const TCHAR *)msgDump);
      }

      // Special handling for raw messages
      wFlags = ntohs(pRawMsg->wFlags);
      if (wFlags & MF_BINARY)
      {
         // Convert message header to host format
         pRawMsg->dwId = ntohl(pRawMsg->dwId);
         pRawMsg->wCode = ntohs(pRawMsg->wCode);
         pRawMsg->dwNumVars = ntohl(pRawMsg->dwNumVars);
         debugPrintf(6, _T("Received raw message %s"), NXCPMessageCodeName(pRawMsg->wCode, szBuffer));

         if ((pRawMsg->wCode == CMD_FILE_DATA) ||
             (pRawMsg->wCode == CMD_ABORT_FILE_TRANSFER))
         {
            if ((m_hCurrFile != -1) && (m_dwFileRqId == pRawMsg->dwId))
            {
               if (pRawMsg->wCode == CMD_FILE_DATA)
               {
                  if (write(m_hCurrFile, pRawMsg->df, pRawMsg->dwNumVars) == (int)pRawMsg->dwNumVars)
                  {
                     if (wFlags & MF_END_OF_FILE)
                     {
								debugPrintf(6, _T("Got end of file marker"));
                        CSCPMessage msg;

                        close(m_hCurrFile);
                        m_hCurrFile = -1;

                        msg.SetCode(CMD_REQUEST_COMPLETED);
                        msg.SetId(pRawMsg->dwId);
                        msg.SetVariable(VID_RCC, RCC_SUCCESS);
                        sendMessage(&msg);

                        onFileUpload(TRUE);
                     }
                  }
                  else
                  {
							debugPrintf(6, _T("I/O error"));
                     // I/O error
                     CSCPMessage msg;

                     close(m_hCurrFile);
                     m_hCurrFile = -1;

                     msg.SetCode(CMD_REQUEST_COMPLETED);
                     msg.SetId(pRawMsg->dwId);
                     msg.SetVariable(VID_RCC, RCC_IO_ERROR);
                     sendMessage(&msg);

                     onFileUpload(FALSE);
                  }
               }
               else
               {
                  // Abort current file transfer because of client's problem
                  close(m_hCurrFile);
                  m_hCurrFile = -1;

                  onFileUpload(FALSE);
               }
            }
            else
            {
               debugPrintf(4, _T("Out of state message (ID: %d)"), pRawMsg->dwId);
            }
         }
      }
      else
      {
         // Create message object from raw message
         pMsg = new CSCPMessage(pRawMsg);
         if ((pMsg->GetCode() == CMD_SESSION_KEY) && (pMsg->GetId() == m_dwEncryptionRqId))
         {
		      debugPrintf(6, _T("Received message %s"), NXCPMessageCodeName(pMsg->GetCode(), szBuffer));
            m_dwEncryptionResult = SetupEncryptionContext(pMsg, &m_pCtx, NULL, g_pServerKey, NXCP_VERSION);
            ConditionSet(m_condEncryptionSetup);
            m_dwEncryptionRqId = 0;
            delete pMsg;
         }
         else if (pMsg->GetCode() == CMD_KEEPALIVE)
			{
		      debugPrintf(6, _T("Received message %s"), NXCPMessageCodeName(pMsg->GetCode(), szBuffer));
				respondToKeepalive(pMsg->GetId());
				delete pMsg;
			}
			else
         {
            m_pMessageQueue->Put(pMsg);
         }
      }
   }
   if (iErr < 0)
      nxlog_write(MSG_SESSION_CLOSED, EVENTLOG_WARNING_TYPE, "e", WSAGetLastError());
   free(pRawMsg);
#ifdef _WITH_ENCRYPTION
   free(pDecryptionBuffer);
#endif

	// Finish update thread first
   m_pUpdateQueue->Put(INVALID_POINTER_VALUE);
   ThreadJoin(m_hUpdateThread);

   // Notify other threads to exit
	while((pRawMsg = (CSCP_MESSAGE *)m_pSendQueue->Get()) != NULL)
		free(pRawMsg);
   m_pSendQueue->Put(INVALID_POINTER_VALUE);
	while((pMsg = (CSCPMessage *)m_pMessageQueue->Get()) != NULL)
		delete pMsg;
   m_pMessageQueue->Put(INVALID_POINTER_VALUE);

   // Wait for other threads to finish
   ThreadJoin(m_hWriteThread);
   ThreadJoin(m_hProcessingThread);

   // Abort current file upload operation, if any
   if (m_hCurrFile != -1)
   {
      close(m_hCurrFile);
      m_hCurrFile = -1;
      onFileUpload(FALSE);
   }

   // remove all pending file transfers from reporting server
   RemovePendingFileTransferRequests(this);

   // Remove all locks created by this session
   RemoveAllSessionLocks(m_dwIndex);
   for(i = 0; i < m_dwOpenDCIListSize; i++)
   {
      object = FindObjectById(m_pOpenDCIList[i]);
      if (object != NULL)
         if ((object->Type() == OBJECT_NODE) ||
             (object->Type() == OBJECT_CLUSTER) ||
             (object->Type() == OBJECT_TEMPLATE))
            ((Template *)object)->unlockDCIList(m_dwIndex);
   }

   // Waiting while reference count becomes 0
   if (m_dwRefCount > 0)
   {
      debugPrintf(3, _T("Waiting for pending requests..."));
      do
      {
         ThreadSleep(1);
      } while(m_dwRefCount > 0);
   }

	WriteAuditLog(AUDIT_SECURITY, TRUE, m_dwUserId, m_workstation, 0, _T("User logged out (client: %s)"), m_szClientInfo);
   debugPrintf(3, _T("Session closed"));
}

/**
 * Network write thread
 */
void ClientSession::writeThread()
{
   CSCP_MESSAGE *pRawMsg;
   CSCP_ENCRYPTED_MESSAGE *pEnMsg;
   TCHAR szBuffer[128];
   BOOL bResult;

   while(1)
   {
      pRawMsg = (CSCP_MESSAGE *)m_pSendQueue->GetOrBlock();
      if (pRawMsg == INVALID_POINTER_VALUE)    // Session termination indicator
         break;

		if (ntohs(pRawMsg->wCode) != CMD_ADM_MESSAGE)
			debugPrintf(6, _T("Sending message %s"), NXCPMessageCodeName(ntohs(pRawMsg->wCode), szBuffer));

      if (m_pCtx != NULL)
      {
         pEnMsg = CSCPEncryptMessage(m_pCtx, pRawMsg);
         if (pEnMsg != NULL)
         {
            bResult = (SendEx(m_hSocket, (char *)pEnMsg, ntohl(pEnMsg->dwSize), 0, m_mutexSocketWrite) == (int)ntohl(pEnMsg->dwSize));
            free(pEnMsg);
         }
         else
         {
            bResult = FALSE;
         }
      }
      else
      {
         bResult = (SendEx(m_hSocket, (const char *)pRawMsg, ntohl(pRawMsg->dwSize), 0, m_mutexSocketWrite) == (int)ntohl(pRawMsg->dwSize));
      }
      free(pRawMsg);

      if (!bResult)
      {
         closesocket(m_hSocket);
         m_hSocket = -1;
         break;
      }
   }
}

/**
 * Update processing thread
 */
void ClientSession::updateThread()
{
   UPDATE_INFO *pUpdate;
   CSCPMessage msg;

   while(1)
   {
      pUpdate = (UPDATE_INFO *)m_pUpdateQueue->GetOrBlock();
      if (pUpdate == INVALID_POINTER_VALUE)    // Session termination indicator
         break;

      switch(pUpdate->dwCategory)
      {
         case INFO_CAT_EVENT:
            MutexLock(m_mutexSendEvents);
            sendMessage((CSCPMessage *)pUpdate->pData);
            MutexUnlock(m_mutexSendEvents);
            delete (CSCPMessage *)pUpdate->pData;
            break;
         case INFO_CAT_SYSLOG_MSG:
            MutexLock(m_mutexSendSyslog);
            msg.SetCode(CMD_SYSLOG_RECORDS);
            CreateMessageFromSyslogMsg(&msg, (NX_SYSLOG_RECORD *)pUpdate->pData);
            sendMessage(&msg);
            MutexUnlock(m_mutexSendSyslog);
            free(pUpdate->pData);
            break;
         case INFO_CAT_SNMP_TRAP:
            MutexLock(m_mutexSendTrapLog);
            sendMessage((CSCPMessage *)pUpdate->pData);
            MutexUnlock(m_mutexSendTrapLog);
            delete (CSCPMessage *)pUpdate->pData;
            break;
         case INFO_CAT_AUDIT_RECORD:
            MutexLock(m_mutexSendAuditLog);
            sendMessage((CSCPMessage *)pUpdate->pData);
            MutexUnlock(m_mutexSendAuditLog);
            delete (CSCPMessage *)pUpdate->pData;
            break;
         case INFO_CAT_OBJECT_CHANGE:
            MutexLock(m_mutexSendObjects);
            msg.SetCode(CMD_OBJECT_UPDATE);
            if (!((NetObj *)pUpdate->pData)->isDeleted())
            {
               ((NetObj *)pUpdate->pData)->CreateMessage(&msg);
               if (m_dwFlags & CSF_SYNC_OBJECT_COMMENTS)
                  ((NetObj *)pUpdate->pData)->commentsToMessage(&msg);
            }
            else
            {
               msg.SetVariable(VID_OBJECT_ID, ((NetObj *)pUpdate->pData)->Id());
               msg.SetVariable(VID_IS_DELETED, (WORD)1);
            }
            sendMessage(&msg);
            MutexUnlock(m_mutexSendObjects);
            msg.deleteAllVariables();
            ((NetObj *)pUpdate->pData)->decRefCount();
            break;
         case INFO_CAT_ALARM:
            MutexLock(m_mutexSendAlarms);
            msg.SetCode(CMD_ALARM_UPDATE);
            msg.SetVariable(VID_NOTIFICATION_CODE, pUpdate->dwCode);
            FillAlarmInfoMessage(&msg, (NXC_ALARM *)pUpdate->pData);
            sendMessage(&msg);
            MutexUnlock(m_mutexSendAlarms);
            msg.deleteAllVariables();
            free(pUpdate->pData);
            break;
         case INFO_CAT_ACTION:
            MutexLock(m_mutexSendActions);
            msg.SetCode(CMD_ACTION_DB_UPDATE);
            msg.SetVariable(VID_NOTIFICATION_CODE, pUpdate->dwCode);
            msg.SetVariable(VID_ACTION_ID, ((NXC_ACTION *)pUpdate->pData)->dwId);
            if (pUpdate->dwCode != NX_NOTIFY_ACTION_DELETED)
               FillActionInfoMessage(&msg, (NXC_ACTION *)pUpdate->pData);
            sendMessage(&msg);
            MutexUnlock(m_mutexSendActions);
            msg.deleteAllVariables();
            free(pUpdate->pData);
            break;
         case INFO_CAT_SITUATION:
            MutexLock(m_mutexSendSituations);
            sendMessage((CSCPMessage *)pUpdate->pData);
            MutexUnlock(m_mutexSendSituations);
            delete (CSCPMessage *)pUpdate->pData;
            break;
         case INFO_CAT_LIBRARY_IMAGE:
            {
              LIBRARY_IMAGE_UPDATE_INFO *info = (LIBRARY_IMAGE_UPDATE_INFO *)pUpdate->pData;
              msg.SetCode(CMD_IMAGE_LIBRARY_UPDATE);
              msg.SetVariable(VID_GUID, (BYTE *)info->guid, UUID_LENGTH);
              if (info->removed)
              {
                msg.SetVariable(VID_FLAGS, (UINT32)1);
              }
              else
              {
                msg.SetVariable(VID_FLAGS, (UINT32)0);
              }
              sendMessage(&msg);
              msg.deleteAllVariables();
              free(info->guid);
              free(info);
            }
            break;
         default:
            break;
      }

      free(pUpdate);
   }
}

/**
 * Message processing thread
 */
void ClientSession::processingThread()
{
   CSCPMessage *pMsg;
   TCHAR szBuffer[128];
   UINT32 i;
	int status;

   while(1)
   {
      pMsg = (CSCPMessage *)m_pMessageQueue->GetOrBlock();
      if (pMsg == INVALID_POINTER_VALUE)    // Session termination indicator
         break;

      m_wCurrentCmd = pMsg->GetCode();
      debugPrintf(6, _T("Received message %s"), NXCPMessageCodeName(m_wCurrentCmd, szBuffer));
      if (!(m_dwFlags & CSF_AUTHENTICATED) &&
          (m_wCurrentCmd != CMD_LOGIN) &&
          (m_wCurrentCmd != CMD_GET_SERVER_INFO) &&
          (m_wCurrentCmd != CMD_REQUEST_ENCRYPTION) &&
          (m_wCurrentCmd != CMD_GET_MY_CONFIG))
      {
         delete pMsg;
         continue;
      }

      m_iState = SESSION_STATE_PROCESSING;
      switch(m_wCurrentCmd)
      {
         case CMD_LOGIN:
            login(pMsg);
            break;
         case CMD_GET_SERVER_INFO:
            sendServerInfo(pMsg->GetId());
            break;
         case CMD_GET_MY_CONFIG:
            SendConfigForAgent(pMsg);
            break;
         case CMD_GET_OBJECTS:
            sendAllObjects(pMsg);
            break;
         case CMD_GET_SELECTED_OBJECTS:
            sendSelectedObjects(pMsg);
            break;
         case CMD_GET_EVENTS:
            CALL_IN_NEW_THREAD(sendEventLog, pMsg);
            break;
         case CMD_GET_CONFIG_VARLIST:
            sendAllConfigVars(pMsg->GetId());
            break;
         case CMD_SET_CONFIG_VARIABLE:
            setConfigVariable(pMsg);
            break;
         case CMD_DELETE_CONFIG_VARIABLE:
            deleteConfigVariable(pMsg);
            break;
			case CMD_CONFIG_GET_CLOB:
				getConfigCLOB(pMsg);
				break;
			case CMD_CONFIG_SET_CLOB:
				setConfigCLOB(pMsg);
				break;
         case CMD_LOAD_EVENT_DB:
            sendEventDB(pMsg->GetId());
            break;
         case CMD_SET_EVENT_INFO:
            modifyEventTemplate(pMsg);
            break;
         case CMD_DELETE_EVENT_TEMPLATE:
            deleteEventTemplate(pMsg);
            break;
         case CMD_GENERATE_EVENT_CODE:
            generateEventCode(pMsg->GetId());
            break;
         case CMD_MODIFY_OBJECT:
            modifyObject(pMsg);
            break;
         case CMD_SET_OBJECT_MGMT_STATUS:
            changeObjectMgmtStatus(pMsg);
            break;
         case CMD_LOAD_USER_DB:
            sendUserDB(pMsg->GetId());
            break;
         case CMD_CREATE_USER:
            createUser(pMsg);
            break;
         case CMD_UPDATE_USER:
            updateUser(pMsg);
            break;
         case CMD_DELETE_USER:
            deleteUser(pMsg);
            break;
         case CMD_LOCK_USER_DB:
            lockUserDB(pMsg->GetId(), TRUE);
            break;
         case CMD_UNLOCK_USER_DB:
            lockUserDB(pMsg->GetId(), FALSE);
            break;
         case CMD_SET_PASSWORD:
            setPassword(pMsg);
            break;
         case CMD_GET_NODE_DCI_LIST:
            openNodeDCIList(pMsg);
            break;
         case CMD_UNLOCK_NODE_DCI_LIST:
            closeNodeDCIList(pMsg);
            break;
         case CMD_CREATE_NEW_DCI:
         case CMD_MODIFY_NODE_DCI:
         case CMD_DELETE_NODE_DCI:
            modifyNodeDCI(pMsg);
            break;
         case CMD_SET_DCI_STATUS:
            changeDCIStatus(pMsg);
            break;
         case CMD_COPY_DCI:
            copyDCI(pMsg);
            break;
         case CMD_APPLY_TEMPLATE:
            applyTemplate(pMsg);
            break;
         case CMD_GET_DCI_DATA:
            CALL_IN_NEW_THREAD(getCollectedData, pMsg);
            break;
         case CMD_GET_TABLE_DCI_DATA:
            CALL_IN_NEW_THREAD(getTableCollectedData, pMsg);
            break;
			case CMD_CLEAR_DCI_DATA:
				CALL_IN_NEW_THREAD(clearDCIData, pMsg);
				break;
         case CMD_OPEN_EPP:
            openEPP(pMsg);
            break;
         case CMD_CLOSE_EPP:
            closeEPP(pMsg->GetId());
            break;
         case CMD_SAVE_EPP:
            saveEPP(pMsg);
            break;
         case CMD_EPP_RECORD:
            processEPPRecord(pMsg);
            break;
         case CMD_GET_MIB_TIMESTAMP:
            sendMIBTimestamp(pMsg->GetId());
            break;
         case CMD_GET_MIB:
            CALL_IN_NEW_THREAD(sendMib, pMsg);
            break;
         case CMD_CREATE_OBJECT:
            CALL_IN_NEW_THREAD(createObject, pMsg);
            break;
         case CMD_BIND_OBJECT:
            changeObjectBinding(pMsg, TRUE);
            break;
         case CMD_UNBIND_OBJECT:
            changeObjectBinding(pMsg, FALSE);
            break;
         case CMD_ADD_CLUSTER_NODE:
            addClusterNode(pMsg);
            break;
         case CMD_GET_ALL_ALARMS:
            sendAllAlarms(pMsg->GetId());
            break;
         case CMD_GET_ALARM_NOTES:
				getAlarmNotes(pMsg);
            break;
         case CMD_SET_ALARM_STATUS_FLOW:
            updateAlarmStatusFlow(pMsg);
            break;
         case CMD_UPDATE_ALARM_NOTE:
				updateAlarmNote(pMsg);
            break;
         case CMD_DELETE_ALARM_NOTE:
            deleteAlarmNote(pMsg);
            break;
         case CMD_GET_ALARM:
            getAlarm(pMsg);
            break;
         case CMD_GET_ALARM_EVENTS:
            CALL_IN_NEW_THREAD(getAlarmEvents, pMsg);
            break;
         case CMD_ACK_ALARM:
            acknowledgeAlarm(pMsg);
            break;
         case CMD_RESOLVE_ALARM:
            resolveAlarm(pMsg, false);
            break;
         case CMD_TERMINATE_ALARM:
            resolveAlarm(pMsg, true);
            break;
         case CMD_DELETE_ALARM:
            deleteAlarm(pMsg);
            break;
         case CMD_CREATE_ACTION:
            createAction(pMsg);
            break;
         case CMD_MODIFY_ACTION:
            updateAction(pMsg);
            break;
         case CMD_DELETE_ACTION:
            deleteAction(pMsg);
            break;
         case CMD_LOAD_ACTIONS:
            sendAllActions(pMsg->GetId());
            break;
         case CMD_GET_CONTAINER_CAT_LIST:
            SendContainerCategories(pMsg->GetId());
            break;
         case CMD_DELETE_OBJECT:
            deleteObject(pMsg);
            break;
         case CMD_POLL_NODE:
            forcedNodePoll(pMsg);
            break;
         case CMD_TRAP:
            onTrap(pMsg);
            break;
         case CMD_WAKEUP_NODE:
            onWakeUpNode(pMsg);
            break;
         case CMD_CREATE_TRAP:
            editTrap(TRAP_CREATE, pMsg);
            break;
         case CMD_MODIFY_TRAP:
            editTrap(TRAP_UPDATE, pMsg);
            break;
         case CMD_DELETE_TRAP:
            editTrap(TRAP_DELETE, pMsg);
            break;
         case CMD_LOAD_TRAP_CFG:
            sendAllTraps(pMsg->GetId());
            break;
			case CMD_GET_TRAP_CFG_RO:
				sendAllTraps2(pMsg->GetId());
				break;
         case CMD_QUERY_PARAMETER:
            CALL_IN_NEW_THREAD(queryParameter, pMsg);
            break;
         case CMD_QUERY_TABLE:
            CALL_IN_NEW_THREAD(queryAgentTable, pMsg);
            break;
         case CMD_LOCK_PACKAGE_DB:
            LockPackageDB(pMsg->GetId(), TRUE);
            break;
         case CMD_UNLOCK_PACKAGE_DB:
            LockPackageDB(pMsg->GetId(), FALSE);
            break;
         case CMD_GET_PACKAGE_LIST:
            SendAllPackages(pMsg->GetId());
            break;
         case CMD_INSTALL_PACKAGE:
            InstallPackage(pMsg);
            break;
         case CMD_REMOVE_PACKAGE:
            RemovePackage(pMsg);
            break;
         case CMD_GET_PARAMETER_LIST:
            getParametersList(pMsg);
            break;
         case CMD_DEPLOY_PACKAGE:
            DeployPackage(pMsg);
            break;
         case CMD_GET_LAST_VALUES:
            getLastValues(pMsg);
            break;
         case CMD_GET_TABLE_LAST_VALUES:
            getTableLastValues(pMsg);
            break;
			case CMD_GET_THRESHOLD_SUMMARY:
				getThresholdSummary(pMsg);
				break;
         case CMD_GET_USER_VARIABLE:
            getUserVariable(pMsg);
            break;
         case CMD_SET_USER_VARIABLE:
            setUserVariable(pMsg);
            break;
         case CMD_DELETE_USER_VARIABLE:
            deleteUserVariable(pMsg);
            break;
         case CMD_ENUM_USER_VARIABLES:
            enumUserVariables(pMsg);
            break;
         case CMD_COPY_USER_VARIABLE:
            copyUserVariable(pMsg);
            break;
         case CMD_CHANGE_ZONE:
            changeObjectZone(pMsg);
            break;
         case CMD_REQUEST_ENCRYPTION:
            setupEncryption(pMsg);
            break;
         case CMD_GET_AGENT_CONFIG:
            getAgentConfig(pMsg);
            break;
         case CMD_UPDATE_AGENT_CONFIG:
            updateAgentConfig(pMsg);
            break;
         case CMD_EXECUTE_ACTION:
            CALL_IN_NEW_THREAD(executeAction, pMsg);
            break;
         case CMD_GET_OBJECT_TOOLS:
            sendObjectTools(pMsg->GetId());
            break;
         case CMD_EXEC_TABLE_TOOL:
            execTableTool(pMsg);
            break;
         case CMD_GET_OBJECT_TOOL_DETAILS:
            sendObjectToolDetails(pMsg);
            break;
         case CMD_UPDATE_OBJECT_TOOL:
            updateObjectTool(pMsg);
            break;
         case CMD_DELETE_OBJECT_TOOL:
            deleteObjectTool(pMsg);
            break;
         case CMD_CHANGE_OBJECT_TOOL_STATUS:
            changeObjectToolStatus(pMsg);
            break;
         case CMD_GENERATE_OBJECT_TOOL_ID:
            generateObjectToolId(pMsg->GetId());
            break;
         case CMD_CHANGE_SUBSCRIPTION:
            changeSubscription(pMsg);
            break;
         case CMD_GET_SYSLOG:
            CALL_IN_NEW_THREAD(sendSyslog, pMsg);
            break;
         case CMD_GET_SERVER_STATS:
            sendServerStats(pMsg->GetId());
            break;
         case CMD_GET_SCRIPT_LIST:
            sendScriptList(pMsg->GetId());
            break;
         case CMD_GET_SCRIPT:
            sendScript(pMsg);
            break;
         case CMD_UPDATE_SCRIPT:
            updateScript(pMsg);
            break;
         case CMD_RENAME_SCRIPT:
            renameScript(pMsg);
            break;
         case CMD_DELETE_SCRIPT:
            deleteScript(pMsg);
            break;
         case CMD_GET_SESSION_LIST:
            SendSessionList(pMsg->GetId());
            break;
         case CMD_KILL_SESSION:
            KillSession(pMsg);
            break;
         case CMD_GET_TRAP_LOG:
            SendTrapLog(pMsg);
            break;
         case CMD_START_SNMP_WALK:
            StartSnmpWalk(pMsg);
            break;
         case CMD_RESOLVE_DCI_NAMES:
            resolveDCINames(pMsg);
            break;
			case CMD_GET_DCI_INFO:
				SendDCIInfo(pMsg);
				break;
			case CMD_GET_DCI_THRESHOLDS:
				sendDCIThresholds(pMsg);
				break;
         case CMD_GET_DCI_EVENTS_LIST:
            sendDCIEventList(pMsg);
            break;
			case CMD_GET_PERFTAB_DCI_LIST:
				sendPerfTabDCIList(pMsg);
				break;
         case CMD_PUSH_DCI_DATA:
            pushDCIData(pMsg);
            break;
         case CMD_GET_AGENT_CFG_LIST:
            sendAgentCfgList(pMsg->GetId());
            break;
         case CMD_OPEN_AGENT_CONFIG:
            OpenAgentConfig(pMsg);
            break;
         case CMD_SAVE_AGENT_CONFIG:
            SaveAgentConfig(pMsg);
            break;
         case CMD_DELETE_AGENT_CONFIG:
            DeleteAgentConfig(pMsg);
            break;
         case CMD_SWAP_AGENT_CONFIGS:
            SwapAgentConfigs(pMsg);
            break;
         case CMD_GET_OBJECT_COMMENTS:
            SendObjectComments(pMsg);
            break;
         case CMD_UPDATE_OBJECT_COMMENTS:
            updateObjectComments(pMsg);
            break;
         case CMD_GET_ADDR_LIST:
            getAddrList(pMsg);
            break;
         case CMD_SET_ADDR_LIST:
            setAddrList(pMsg);
            break;
         case CMD_RESET_COMPONENT:
            resetComponent(pMsg);
            break;
         case CMD_EXPORT_CONFIGURATION:
            exportConfiguration(pMsg);
            break;
         case CMD_IMPORT_CONFIGURATION:
            importConfiguration(pMsg);
            break;
			case CMD_GET_GRAPH_LIST:
				sendGraphList(pMsg->GetId());
				break;
			case CMD_SAVE_GRAPH:
			   saveGraph(pMsg);
            break;
			case CMD_DELETE_GRAPH:
				deleteGraph(pMsg);
				break;
			case CMD_ADD_CA_CERTIFICATE:
				AddCACertificate(pMsg);
				break;
			case CMD_DELETE_CERTIFICATE:
				DeleteCertificate(pMsg);
				break;
			case CMD_UPDATE_CERT_COMMENTS:
				UpdateCertificateComments(pMsg);
				break;
			case CMD_GET_CERT_LIST:
				getCertificateList(pMsg->GetId());
				break;
			case CMD_QUERY_L2_TOPOLOGY:
				CALL_IN_NEW_THREAD(queryL2Topology, pMsg);
				break;
			case CMD_SEND_SMS:
				sendSMS(pMsg);
				break;
			case CMD_GET_COMMUNITY_LIST:
				SendCommunityList(pMsg->GetId());
				break;
			case CMD_UPDATE_COMMUNITY_LIST:
				UpdateCommunityList(pMsg);
				break;
			case CMD_GET_USM_CREDENTIALS:
				sendUsmCredentials(pMsg->GetId());
				break;
			case CMD_UPDATE_USM_CREDENTIALS:
				updateUsmCredentials(pMsg);
				break;
			case CMD_GET_SITUATION_LIST:
				getSituationList(pMsg->GetId());
				break;
			case CMD_CREATE_SITUATION:
				createSituation(pMsg);
				break;
			case CMD_UPDATE_SITUATION:
				updateSituation(pMsg);
				break;
			case CMD_DELETE_SITUATION:
				deleteSituation(pMsg);
				break;
			case CMD_DEL_SITUATION_INSTANCE:
				deleteSituationInstance(pMsg);
				break;
			case CMD_REGISTER_AGENT:
				registerAgent(pMsg);
				break;
			case CMD_GET_SERVER_FILE:
				CALL_IN_NEW_THREAD(getServerFile, pMsg);
				break;
			case CMD_GET_AGENT_FILE:
				CALL_IN_NEW_THREAD(getAgentFile, pMsg);
				break;
         case CMD_CANCEL_FILE_MONITORING:
				CALL_IN_NEW_THREAD(cancelFileMonitoring, pMsg);
				break;
			case CMD_TEST_DCI_TRANSFORMATION:
				testDCITransformation(pMsg);
				break;
			case CMD_GET_JOB_LIST:
				sendJobList(pMsg->GetId());
				break;
			case CMD_CANCEL_JOB:
				cancelJob(pMsg);
				break;
			case CMD_HOLD_JOB:
				holdJob(pMsg);
				break;
			case CMD_UNHOLD_JOB:
				unholdJob(pMsg);
				break;
			case CMD_DEPLOY_AGENT_POLICY:
				deployAgentPolicy(pMsg, false);
				break;
			case CMD_UNINSTALL_AGENT_POLICY:
				deployAgentPolicy(pMsg, true);
				break;
			case CMD_GET_CURRENT_USER_ATTR:
				getUserCustomAttribute(pMsg);
				break;
			case CMD_SET_CURRENT_USER_ATTR:
				setUserCustomAttribute(pMsg);
				break;
			case CMD_OPEN_SERVER_LOG:
				openServerLog(pMsg);
				break;
			case CMD_CLOSE_SERVER_LOG:
				closeServerLog(pMsg);
				break;
			case CMD_QUERY_LOG:
				CALL_IN_NEW_THREAD(queryServerLog, pMsg);
				break;
			case CMD_GET_LOG_DATA:
				CALL_IN_NEW_THREAD(getServerLogQueryData, pMsg);
				break;
			case CMD_FIND_NODE_CONNECTION:
				CALL_IN_NEW_THREAD(findNodeConnection, pMsg);
				break;
			case CMD_FIND_MAC_LOCATION:
				CALL_IN_NEW_THREAD(findMacAddress, pMsg);
				break;
			case CMD_FIND_IP_LOCATION:
				CALL_IN_NEW_THREAD(findIpAddress, pMsg);
				break;
			case CMD_GET_IMAGE:
				sendLibraryImage(pMsg);
				break;
			case CMD_CREATE_IMAGE:
				updateLibraryImage(pMsg);
				break;
			case CMD_DELETE_IMAGE:
				deleteLibraryImage(pMsg);
				break;
			case CMD_MODIFY_IMAGE:
				updateLibraryImage(pMsg);
				break;
			case CMD_LIST_IMAGES:
				listLibraryImages(pMsg);
				break;
			case CMD_EXECUTE_SERVER_COMMAND:
				executeServerCommand(pMsg);
				break;
			case CMD_LIST_SERVER_FILES:
				listServerFileStore(pMsg);
				break;
			case CMD_UPLOAD_FILE_TO_AGENT:
				uploadFileToAgent(pMsg);
				break;
			case CMD_UPLOAD_FILE:
				receiveFile(pMsg);
				break;
			case CMD_DELETE_FILE:
				deleteFile(pMsg);
				break;
			case CMD_OPEN_CONSOLE:
				openConsole(pMsg->GetId());
				break;
			case CMD_CLOSE_CONSOLE:
				closeConsole(pMsg->GetId());
				break;
			case CMD_ADM_REQUEST:
				CALL_IN_NEW_THREAD(processConsoleCommand, pMsg);
				break;
			case CMD_GET_VLANS:
				getVlans(pMsg);
				break;
			case CMD_EXECUTE_REPORT:
				executeReport(pMsg);
				break;
			case CMD_GET_REPORT_RESULTS:
				CALL_IN_NEW_THREAD(getReportResults, pMsg);
				break;
			case CMD_DELETE_REPORT_RESULTS:
				CALL_IN_NEW_THREAD(deleteReportResults, pMsg);
				break;
			case CMD_RENDER_REPORT:
				CALL_IN_NEW_THREAD(renderReport, pMsg);
				break;
			case CMD_GET_NETWORK_PATH:
				CALL_IN_NEW_THREAD(getNetworkPath, pMsg);
				break;
			case CMD_GET_NODE_COMPONENTS:
				getNodeComponents(pMsg);
				break;
			case CMD_GET_NODE_SOFTWARE:
				getNodeSoftware(pMsg);
				break;
			case CMD_GET_WINPERF_OBJECTS:
				getWinPerfObjects(pMsg);
				break;
			case CMD_LIST_MAPPING_TABLES:
				listMappingTables(pMsg);
				break;
			case CMD_GET_MAPPING_TABLE:
				getMappingTable(pMsg);
				break;
			case CMD_UPDATE_MAPPING_TABLE:
				updateMappingTable(pMsg);
				break;
			case CMD_DELETE_MAPPING_TABLE:
				deleteMappingTable(pMsg);
				break;
			case CMD_GET_WIRELESS_STATIONS:
				getWirelessStations(pMsg);
				break;
         case CMD_GET_SUMMARY_TABLES:
            getSummaryTables(pMsg->GetId());
            break;
         case CMD_GET_SUMMARY_TABLE_DETAILS:
            getSummaryTableDetails(pMsg);
            break;
         case CMD_MODIFY_SUMMARY_TABLE:
            modifySummaryTable(pMsg);
            break;
         case CMD_DELETE_SUMMARY_TABLE:
            deleteSummaryTable(pMsg);
            break;
         case CMD_QUERY_SUMMARY_TABLE:
            querySummaryTable(pMsg);
            break;
         case CMD_GET_SUBNET_ADDRESS_MAP:
            getSubnetAddressMap(pMsg);
            break;
         default:
            if ((m_wCurrentCmd >> 8) == 0x11)
            {
               // Reporting Server range (0x1100 - 0x11FF)
               CALL_IN_NEW_THREAD(forwardToReportingServer, pMsg);
               break;
            }

            // Pass message to loaded modules
            for(i = 0; i < g_dwNumModules; i++)
				{
					if (g_pModuleList[i].pfClientCommandHandler != NULL)
					{
						status = g_pModuleList[i].pfClientCommandHandler(m_wCurrentCmd, pMsg, this);
						if (status != NXMOD_COMMAND_IGNORED)
						{
							if (status == NXMOD_COMMAND_ACCEPTED_ASYNC)
							{
								pMsg = NULL;	// Prevent deletion
								m_dwRefCount++;
							}
							break;   // Message was processed by the module
						}
					}
				}
            if (i == g_dwNumModules)
            {
               CSCPMessage response;

               response.SetId(pMsg->GetId());
               response.SetCode(CMD_REQUEST_COMPLETED);
               response.SetVariable(VID_RCC, RCC_NOT_IMPLEMENTED);
               sendMessage(&response);
            }
            break;
      }
      delete pMsg;
      m_iState = (m_dwFlags & CSF_AUTHENTICATED) ? SESSION_STATE_IDLE : SESSION_STATE_INIT;
   }
}

/**
 * Respond to client's keepalive message
 */
void ClientSession::respondToKeepalive(UINT32 dwRqId)
{
   CSCPMessage msg;

   msg.SetCode(CMD_REQUEST_COMPLETED);
   msg.SetId(dwRqId);
   msg.SetVariable(VID_RCC, RCC_SUCCESS);
   sendMessage(&msg);
}

/**
 * Process received file
 */
static void SendLibraryImageUpdate(ClientSession *pSession, void *pArg);
void ClientSession::onFileUpload(BOOL bSuccess)
{
  // Do processing specific to command initiated file upload
  switch(m_dwUploadCommand)
  {
    case CMD_INSTALL_PACKAGE:
      if (!bSuccess)
      {
        TCHAR szQuery[256];

        _sntprintf(szQuery, 256, _T("DELETE FROM agent_pkg WHERE pkg_id=%d"), m_dwUploadData);
        DBQuery(g_hCoreDB, szQuery);
      }
      break;
    case CMD_MODIFY_IMAGE:
      EnumerateClientSessions(SendLibraryImageUpdate, (void *)&m_uploadImageGuid);
      break;
    default:
      break;
  }

  // Remove received file in case of failure
  if (!bSuccess)
    _tunlink(m_szCurrFileName);
}

/**
 * Send message to client
 */
void ClientSession::sendMessage(CSCPMessage *msg)
{
   TCHAR szBuffer[128];
   BOOL bResult;

	if (msg->GetCode() != CMD_ADM_MESSAGE)
		debugPrintf(6, _T("Sending message %s"), NXCPMessageCodeName(msg->GetCode(), szBuffer));

	CSCP_MESSAGE *pRawMsg = msg->CreateMessage();
   if ((g_debugLevel >= 8) && (msg->GetCode() != CMD_ADM_MESSAGE))
   {
      String msgDump = CSCPMessage::dump(pRawMsg, NXCP_VERSION);
      debugPrintf(8, _T("Message dump:\n%s"), (const TCHAR *)msgDump);
   }
   if (m_pCtx != NULL)
   {
      CSCP_ENCRYPTED_MESSAGE *pEnMsg = CSCPEncryptMessage(m_pCtx, pRawMsg);
      if (pEnMsg != NULL)
      {
         bResult = (SendEx(m_hSocket, (char *)pEnMsg, ntohl(pEnMsg->dwSize), 0, m_mutexSocketWrite) == (int)ntohl(pEnMsg->dwSize));
         free(pEnMsg);
      }
      else
      {
         bResult = FALSE;
      }
   }
   else
   {
      bResult = (SendEx(m_hSocket, (const char *)pRawMsg, ntohl(pRawMsg->dwSize), 0, m_mutexSocketWrite) == (int)ntohl(pRawMsg->dwSize));
   }
   free(pRawMsg);

   if (!bResult)
   {
      closesocket(m_hSocket);
      m_hSocket = -1;
   }
}

/**
 * Send raw message to client
 */
void ClientSession::sendRawMessage(CSCP_MESSAGE *msg)
{
   TCHAR szBuffer[128];
   BOOL bResult;

	debugPrintf(6, _T("Sending raw message %s"), NXCPMessageCodeName(ntohs(msg->wCode), szBuffer));
   if (m_pCtx != NULL)
   {
      CSCP_ENCRYPTED_MESSAGE *pEnMsg = CSCPEncryptMessage(m_pCtx, msg);
      if (pEnMsg != NULL)
      {
         bResult = (SendEx(m_hSocket, (char *)pEnMsg, ntohl(pEnMsg->dwSize), 0, m_mutexSocketWrite) == (int)ntohl(pEnMsg->dwSize));
         free(pEnMsg);
      }
      else
      {
         bResult = FALSE;
      }
   }
   else
   {
      bResult = (SendEx(m_hSocket, (const char *)msg, ntohl(msg->dwSize), 0, m_mutexSocketWrite) == (int)ntohl(msg->dwSize));
   }

   if (!bResult)
   {
      closesocket(m_hSocket);
      m_hSocket = -1;
   }
}

/**
 * Send file to client
 */
BOOL ClientSession::sendFile(const TCHAR *file, UINT32 dwRqId, long sizeLimit)
{
	return SendFileOverNXCP(m_hSocket, dwRqId, file, m_pCtx, 0, sizeLimit, NULL, NULL, m_mutexSocketWrite);
}

/**
 * Send server information to client
 */
void ClientSession::sendServerInfo(UINT32 dwRqId)
{
   CSCPMessage msg;
	TCHAR szBuffer[1024];
	String strURL;

   // Prepare response message
   msg.SetCode(CMD_REQUEST_COMPLETED);
   msg.SetId(dwRqId);

	// Generate challenge for certificate authentication
#ifdef _WITH_ENCRYPTION
	RAND_bytes(m_challenge, CLIENT_CHALLENGE_SIZE);
#else
	memset(m_challenge, 0, CLIENT_CHALLENGE_SIZE);
#endif

   // Fill message with server info
   msg.SetVariable(VID_RCC, RCC_SUCCESS);
   msg.SetVariable(VID_SERVER_VERSION, NETXMS_VERSION_STRING);
   msg.SetVariable(VID_SERVER_ID, (BYTE *)&g_qwServerId, sizeof(QWORD));
   msg.SetVariable(VID_SUPPORTED_ENCRYPTION, (UINT32)0);
   msg.SetVariable(VID_PROTOCOL_VERSION, (UINT32)CLIENT_PROTOCOL_VERSION);
	msg.SetVariable(VID_CHALLENGE, m_challenge, CLIENT_CHALLENGE_SIZE);
   msg.SetVariable(VID_TIMESTAMP, (UINT32)time(NULL));

#if defined(_WIN32)
	TIME_ZONE_INFORMATION tz;
	WCHAR wst[4], wdt[8], *curr;
	int i;

	GetTimeZoneInformation(&tz);

	// Create 3 letter abbreviation for standard name
	for(i = 0, curr = tz.StandardName; (*curr != 0) && (i < 3); curr++)
		if (iswupper(*curr))
			wst[i++] = *curr;
	while(i < 3)
		wst[i++] = L'X';
	wst[i] = 0;

	// Create abbreviation for DST name
	for(i = 0, curr = tz.DaylightName; (*curr != 0) && (i < 7); curr++)
		if (iswupper(*curr))
			wdt[i++] = *curr;
	while(i < 3)
		wdt[i++] = L'X';
	wdt[i] = 0;

#ifdef UNICODE
	swprintf(szBuffer, 1024, L"%s%c%02d%s", wst, (tz.Bias > 0) ? '-' : '+',
	         abs(tz.Bias) / 60, (tz.DaylightBias != 0) ? wdt : L"");
#else
	sprintf(szBuffer, "%S%c%02d%S", wst, (tz.Bias > 0) ? '-' : '+',
	        abs(tz.Bias) / 60, (tz.DaylightBias != 0) ? wdt : L"");
#endif
#elif HAVE_DECL_TIMEZONE
#ifdef UNICODE
	swprintf(szBuffer, 1024, L"%hs%hc%02d%hs", tzname[0], (timezone > 0) ? '-' : '+',
	         (int)(abs(timezone) / 3600), (tzname[1] != NULL) ? tzname[1] : "");
#else
	sprintf(szBuffer, "%s%c%02d%s", tzname[0], (timezone > 0) ? '-' : '+',
	        (int)(abs(timezone) / 3600), (tzname[1] != NULL) ? tzname[1] : "");
#endif
#elif HAVE_TM_GMTOFF
	time_t t;
	struct tm *loc;
	int gmtOffset;
#if HAVE_LOCALTIME_R
	struct tm tmbuff;
#endif

	t = time(NULL);
#if HAVE_LOCALTIME_R
	loc = localtime_r(&t, &tmbuff);
#else
	loc = localtime(&t);
#endif
	gmtOffset = loc->tm_gmtoff / 3600;
	if (loc->tm_isdst)
		gmtOffset++;
#ifdef UNICODE
	swprintf(szBuffer, 1024, L"%hs%hc%02d%hs", tzname[0], (gmtOffset >= 0) ? '+' : '-',
	         abs(gmtOffset), (tzname[1] != NULL) ? tzname[1] : "");
#else
	sprintf(szBuffer, "%s%c%02d%s", tzname[0], (gmtOffset >= 0) ? '+' : '-',
	        abs(gmtOffset), (tzname[1] != NULL) ? tzname[1] : "");
#endif
#else
	szBuffer[0] = 0;
#endif
	msg.SetVariable(VID_TIMEZONE, szBuffer);
	debugPrintf(2, _T("Server time zone: %s"), szBuffer);

	ConfigReadStr(_T("TileServerURL"), szBuffer, 1024, _T("http://tile.openstreetmap.org/"));
	msg.SetVariable(VID_TILE_SERVER_URL, szBuffer);

	ConfigReadStr(_T("DefaultConsoleDateFormat"), szBuffer, 1024, _T("dd.MM.yyyy"));
	msg.SetVariable(VID_DATE_FORMAT, szBuffer);

	ConfigReadStr(_T("DefaultConsoleTimeFormat"), szBuffer, 1024, _T("HH:mm:ss"));
	msg.SetVariable(VID_TIME_FORMAT, szBuffer);

	ConfigReadStr(_T("DefaultConsoleShortTimeFormat"), szBuffer, 1024, _T("HH:mm"));
	msg.SetVariable(VID_SHORT_TIME_FORMAT, szBuffer);

   // Send response
   sendMessage(&msg);
}

/**
 * Authenticate client
 */
void ClientSession::login(CSCPMessage *pRequest)
{
   CSCPMessage msg;
   TCHAR szLogin[MAX_USER_NAME], szPassword[1024];
	int nAuthType;
   bool changePasswd = false, intruderLockout = false;
   UINT32 dwResult;
#ifdef _WITH_ENCRYPTION
	X509 *pCert;
#endif

   // Prepare response message
   msg.SetCode(CMD_LOGIN_RESP);
   msg.SetId(pRequest->GetId());

   // Get client info string
   if (pRequest->IsVariableExist(VID_CLIENT_INFO))
   {
      TCHAR szClientInfo[32], szOSInfo[32], szLibVersion[16];

      pRequest->GetVariableStr(VID_CLIENT_INFO, szClientInfo, 32);
      pRequest->GetVariableStr(VID_OS_INFO, szOSInfo, 32);
      pRequest->GetVariableStr(VID_LIBNXCL_VERSION, szLibVersion, 16);
      _sntprintf(m_szClientInfo, 96, _T("%s (%s; libnxcl %s)"),
                 szClientInfo, szOSInfo, szLibVersion);
   }

	m_clientType = pRequest->GetVariableShort(VID_CLIENT_TYPE);
	if ((m_clientType < 0) || (m_clientType > CLIENT_TYPE_APPLICATION))
		m_clientType = CLIENT_TYPE_DESKTOP;

   if (m_clientType == CLIENT_TYPE_WEB)
   {
      _tcscpy(m_webServerAddress, m_workstation);
      if (pRequest->IsVariableExist(VID_CLIENT_ADDRESS))
      {
         pRequest->GetVariableStr(VID_CLIENT_ADDRESS, m_workstation, 256);
         debugPrintf(5, _T("Real web client address is %s"), m_workstation);
      }
   }

   if (!(m_dwFlags & CSF_AUTHENTICATED))
   {
      pRequest->GetVariableStr(VID_LOGIN_NAME, szLogin, MAX_USER_NAME);
		nAuthType = (int)pRequest->GetVariableShort(VID_AUTH_TYPE);
      debugPrintf(6, _T("authentication type %d"), nAuthType);
		switch(nAuthType)
		{
			case NETXMS_AUTH_TYPE_PASSWORD:
#ifdef UNICODE
				pRequest->GetVariableStr(VID_PASSWORD, szPassword, 256);
#else
				pRequest->GetVariableStrUTF8(VID_PASSWORD, szPassword, 1024);
#endif
				dwResult = AuthenticateUser(szLogin, szPassword, 0, NULL, NULL, &m_dwUserId,
													 &m_dwSystemAccess, &changePasswd, &intruderLockout, false);
				break;
			case NETXMS_AUTH_TYPE_CERTIFICATE:
#ifdef _WITH_ENCRYPTION
				pCert = CertificateFromLoginMessage(pRequest);
				if (pCert != NULL)
				{
					BYTE signature[256];
					UINT32 dwSigLen;

					dwSigLen = pRequest->GetVariableBinary(VID_SIGNATURE, signature, 256);
					dwResult = AuthenticateUser(szLogin, (TCHAR *)signature, dwSigLen, pCert,
														 m_challenge, &m_dwUserId, &m_dwSystemAccess,
														 &changePasswd, &intruderLockout, false);
					X509_free(pCert);
				}
				else
				{
					dwResult = RCC_BAD_CERTIFICATE;
				}
#else
				dwResult = RCC_NOT_IMPLEMENTED;
#endif
				break;
         case NETXMS_AUTH_TYPE_SSO_TICKET:
            char ticket[1024];
            pRequest->GetVariableStrA(VID_PASSWORD, ticket, 1024);
            if (CASAuthenticate(ticket, szLogin))
            {
               debugPrintf(5, _T("SSO ticket %hs is valid, login name %s"), ticket, szLogin);
				   dwResult = AuthenticateUser(szLogin, NULL, 0, NULL, NULL, &m_dwUserId,
													    &m_dwSystemAccess, &changePasswd, &intruderLockout, true);
            }
            else
            {
               debugPrintf(5, _T("SSO ticket %hs is invalid"), ticket);
               dwResult = RCC_ACCESS_DENIED;
            }
            break;
			default:
				dwResult = RCC_UNSUPPORTED_AUTH_TYPE;
				break;
		}

      // Additional validation by loaded modules
      if (dwResult == RCC_SUCCESS)
      {
         for(UINT32 i = 0; i < g_dwNumModules; i++)
         {
            if (g_pModuleList[i].pfAdditionalLoginCheck != NULL)
            {
               dwResult = g_pModuleList[i].pfAdditionalLoginCheck(m_dwUserId, pRequest);
               if (dwResult != RCC_SUCCESS)
               {
                  debugPrintf(4, _T("Login blocked by module %s (rcc=%d)"), g_pModuleList[i].szName, dwResult);
                  break;
               }
            }
         }
      }

      if (dwResult == RCC_SUCCESS)
      {
         m_dwFlags |= CSF_AUTHENTICATED;
         _sntprintf(m_szUserName, MAX_SESSION_NAME, _T("%s@%s"), szLogin, m_workstation);
         m_loginTime = time(NULL);
         msg.SetVariable(VID_RCC, RCC_SUCCESS);
         msg.SetVariable(VID_USER_SYS_RIGHTS, m_dwSystemAccess);
         msg.SetVariable(VID_USER_ID, m_dwUserId);
			msg.SetVariable(VID_SESSION_ID, m_dwIndex);
			msg.SetVariable(VID_CHANGE_PASSWD_FLAG, (WORD)changePasswd);
         msg.SetVariable(VID_DBCONN_STATUS, (WORD)((g_dwFlags & AF_DB_CONNECTION_LOST) ? 0 : 1));
			msg.SetVariable(VID_ZONING_ENABLED, (WORD)((g_dwFlags & AF_ENABLE_ZONING) ? 1 : 0));
			msg.SetVariable(VID_POLLING_INTERVAL, ConfigReadULong(_T("DefaultDCIPollingInterval"), 60));
			msg.SetVariable(VID_RETENTION_TIME, ConfigReadULong(_T("DefaultDCIRetentionTime"), 30));
			msg.SetVariable(VID_ALARM_STATUS_FLOW_STATE, ConfigReadInt(_T("StrictAlarmStatusFlow"), 0));
         debugPrintf(3, _T("User %s authenticated"), m_szUserName);
			WriteAuditLog(AUDIT_SECURITY, TRUE, m_dwUserId, m_workstation, 0,
			              _T("User \"%s\" logged in (client info: %s)"), szLogin, m_szClientInfo);
      }
      else
      {
         msg.SetVariable(VID_RCC, dwResult);
			WriteAuditLog(AUDIT_SECURITY, FALSE, m_dwUserId, m_workstation, 0,
			              _T("User \"%s\" login failed with error code %d (client info: %s)"),
							  szLogin, dwResult, m_szClientInfo);
			if (intruderLockout)
			{
				WriteAuditLog(AUDIT_SECURITY, FALSE, m_dwUserId, m_workstation, 0,
								  _T("User account \"%s\" temporary disabled due to excess count of failed authentication attempts"), szLogin);
			}
      }
   }
   else
   {
      msg.SetVariable(VID_RCC, RCC_OUT_OF_STATE_REQUEST);
   }

   // Send response
   sendMessage(&msg);
}

/**
 * Send event configuration to client
 */
void ClientSession::sendEventDB(UINT32 dwRqId)
{
   DB_ASYNC_RESULT hResult;
   CSCPMessage msg;
   TCHAR szBuffer[4096];

   // Prepare response message
   msg.SetCode(CMD_REQUEST_COMPLETED);
   msg.SetId(dwRqId);

   if (checkSysAccessRights(SYSTEM_ACCESS_VIEW_EVENT_DB) || checkSysAccessRights(SYSTEM_ACCESS_EDIT_EVENT_DB) || checkSysAccessRights(SYSTEM_ACCESS_EPP))
   {
      if (!(g_dwFlags & AF_DB_CONNECTION_LOST))
      {
         msg.SetVariable(VID_RCC, RCC_SUCCESS);
         sendMessage(&msg);
         msg.deleteAllVariables();

         // Prepare data message
         msg.SetCode(CMD_EVENT_DB_RECORD);
         msg.SetId(dwRqId);

         hResult = DBAsyncSelect(g_hCoreDB, _T("SELECT event_code,event_name,severity,flags,message,description FROM event_cfg"));
         if (hResult != NULL)
         {
            while(DBFetch(hResult))
            {
               msg.SetVariable(VID_EVENT_CODE, DBGetFieldAsyncULong(hResult, 0));
               msg.SetVariable(VID_NAME, DBGetFieldAsync(hResult, 1, szBuffer, 1024));
               msg.SetVariable(VID_SEVERITY, DBGetFieldAsyncULong(hResult, 2));
               msg.SetVariable(VID_FLAGS, DBGetFieldAsyncULong(hResult, 3));

               DBGetFieldAsync(hResult, 4, szBuffer, 4096);
               msg.SetVariable(VID_MESSAGE, szBuffer);

               DBGetFieldAsync(hResult, 5, szBuffer, 4096);
               msg.SetVariable(VID_DESCRIPTION, szBuffer);

               sendMessage(&msg);
               msg.deleteAllVariables();
            }
            DBFreeAsyncResult(hResult);
         }

         // End-of-list indicator
         msg.SetVariable(VID_EVENT_CODE, (UINT32)0);
			msg.setEndOfSequence();
      }
      else
      {
         msg.SetVariable(VID_RCC, RCC_DB_CONNECTION_LOST);
      }
   }
   else
   {
      msg.SetVariable(VID_RCC, RCC_ACCESS_DENIED);
   }
   sendMessage(&msg);
}

/**
 * Callback for sending event configuration change notifications
 */
static void SendEventDBChangeNotification(ClientSession *session, void *arg)
{
	if (session->isAuthenticated() &&
       (session->checkSysAccessRights(SYSTEM_ACCESS_VIEW_EVENT_DB) ||
        session->checkSysAccessRights(SYSTEM_ACCESS_EDIT_EVENT_DB) ||
        session->checkSysAccessRights(SYSTEM_ACCESS_EPP)))
		session->postMessage((CSCPMessage *)arg);
}

/**
 * Update event template
 */
void ClientSession::modifyEventTemplate(CSCPMessage *pRequest)
{
   CSCPMessage msg;

   // Prepare reply message
   msg.SetCode(CMD_REQUEST_COMPLETED);
   msg.SetId(pRequest->GetId());

   // Check access rights
   if (checkSysAccessRights(SYSTEM_ACCESS_EDIT_EVENT_DB))
   {
      TCHAR szQuery[8192], szName[MAX_EVENT_NAME];

      // Check if event with specific code exists
      UINT32 dwEventCode = pRequest->GetVariableLong(VID_EVENT_CODE);
		bool bEventExist = IsDatabaseRecordExist(g_hCoreDB, _T("event_cfg"), _T("event_code"), dwEventCode);

      // Check that we are not trying to create event below 100000
      if (bEventExist || (dwEventCode >= FIRST_USER_EVENT_ID))
      {
         // Prepare and execute SQL query
         pRequest->GetVariableStr(VID_NAME, szName, MAX_EVENT_NAME);
         if (IsValidObjectName(szName))
         {
				TCHAR szMessage[MAX_EVENT_MSG_LENGTH], *pszDescription;

            pRequest->GetVariableStr(VID_MESSAGE, szMessage, MAX_EVENT_MSG_LENGTH);
            pszDescription = pRequest->GetVariableStr(VID_DESCRIPTION);

            if (bEventExist)
            {
               _sntprintf(szQuery, sizeof(szQuery) / sizeof(TCHAR), _T("UPDATE event_cfg SET event_name='%s',severity=%d,flags=%d,message=%s,description=%s WHERE event_code=%d"),
                       szName, pRequest->GetVariableLong(VID_SEVERITY), pRequest->GetVariableLong(VID_FLAGS),
							  (const TCHAR *)DBPrepareString(g_hCoreDB, szMessage),
							  (const TCHAR *)DBPrepareString(g_hCoreDB, pszDescription), dwEventCode);
            }
            else
            {
               _sntprintf(szQuery, sizeof(szQuery) / sizeof(TCHAR), _T("INSERT INTO event_cfg (event_code,event_name,severity,flags,")
                                _T("message,description) VALUES (%d,'%s',%d,%d,%s,%s)"),
                       dwEventCode, szName, pRequest->GetVariableLong(VID_SEVERITY),
                       pRequest->GetVariableLong(VID_FLAGS), (const TCHAR *)DBPrepareString(g_hCoreDB, szMessage),
							  (const TCHAR *)DBPrepareString(g_hCoreDB, pszDescription));
            }

            safe_free(pszDescription);

            if (DBQuery(g_hCoreDB, szQuery))
            {
               msg.SetVariable(VID_RCC, RCC_SUCCESS);
               ReloadEvents();
               NotifyClientSessions(NX_NOTIFY_EVENTDB_CHANGED, 0);

					CSCPMessage nmsg(pRequest);
					nmsg.SetCode(CMD_EVENT_DB_UPDATE);
					nmsg.SetVariable(VID_NOTIFICATION_CODE, (WORD)NX_NOTIFY_ETMPL_CHANGED);
					EnumerateClientSessions(SendEventDBChangeNotification, &nmsg);
            }
            else
            {
               msg.SetVariable(VID_RCC, RCC_DB_FAILURE);
            }
         }
         else
         {
            msg.SetVariable(VID_RCC, RCC_INVALID_OBJECT_NAME);
         }
      }
      else
      {
         msg.SetVariable(VID_RCC, RCC_INVALID_EVENT_CODE);
      }
   }
   else
   {
      msg.SetVariable(VID_RCC, RCC_ACCESS_DENIED);
   }

   // Send response
   sendMessage(&msg);
}

/**
 * Delete event template
 */
void ClientSession::deleteEventTemplate(CSCPMessage *pRequest)
{
   CSCPMessage msg;
   UINT32 dwEventCode;

   // Prepare reply message
   msg.SetCode(CMD_REQUEST_COMPLETED);
   msg.SetId(pRequest->GetId());

   dwEventCode = pRequest->GetVariableLong(VID_EVENT_CODE);

   // Check access rights
   if (checkSysAccessRights(SYSTEM_ACCESS_EDIT_EVENT_DB) && (dwEventCode >= FIRST_USER_EVENT_ID))
   {
      TCHAR szQuery[256];

      _sntprintf(szQuery, 256, _T("DELETE FROM event_cfg WHERE event_code=%d"), dwEventCode);
      if (DBQuery(g_hCoreDB, szQuery))
      {
         DeleteEventTemplateFromList(dwEventCode);
         NotifyClientSessions(NX_NOTIFY_EVENTDB_CHANGED, 0);

			CSCPMessage nmsg;
			nmsg.SetCode(CMD_EVENT_DB_UPDATE);
			nmsg.SetVariable(VID_NOTIFICATION_CODE, (WORD)NX_NOTIFY_ETMPL_DELETED);
			nmsg.SetVariable(VID_EVENT_CODE, dwEventCode);
			EnumerateClientSessions(SendEventDBChangeNotification, &nmsg);

         msg.SetVariable(VID_RCC, RCC_SUCCESS);

			WriteAuditLog(AUDIT_SYSCFG, TRUE, m_dwUserId, m_workstation, 0,
							  _T("Event template %d deleted"), dwEventCode);
      }
      else
      {
         msg.SetVariable(VID_RCC, RCC_DB_FAILURE);
      }
   }
   else
   {
      msg.SetVariable(VID_RCC, RCC_ACCESS_DENIED);
   }

   // Send response
   sendMessage(&msg);
}

/**
 * Generate event code for new event template
 */
void ClientSession::generateEventCode(UINT32 dwRqId)
{
   CSCPMessage msg;

   // Prepare reply message
   msg.SetCode(CMD_REQUEST_COMPLETED);
   msg.SetId(dwRqId);

   // Check access rights
   if (checkSysAccessRights(SYSTEM_ACCESS_EDIT_EVENT_DB))
   {
      msg.SetVariable(VID_EVENT_CODE, CreateUniqueId(IDG_EVENT));
   }
   else
   {
      msg.SetVariable(VID_RCC, RCC_ACCESS_DENIED);
   }

   // Send response
   sendMessage(&msg);
}

/**
 * Send all objects to client
 */
void ClientSession::sendAllObjects(CSCPMessage *pRequest)
{
   CSCPMessage msg;

   // Send confirmation message
   msg.SetCode(CMD_REQUEST_COMPLETED);
   msg.SetId(pRequest->GetId());
   msg.SetVariable(VID_RCC, RCC_SUCCESS);
   sendMessage(&msg);
   msg.deleteAllVariables();

   // Change "sync comments" flag
   if (pRequest->GetVariableShort(VID_SYNC_COMMENTS))
      m_dwFlags |= CSF_SYNC_OBJECT_COMMENTS;
   else
      m_dwFlags &= ~CSF_SYNC_OBJECT_COMMENTS;

   // Get client's last known time stamp
   UINT32 dwTimeStamp = pRequest->GetVariableLong(VID_TIMESTAMP);

   // Prepare message
   msg.SetCode(CMD_OBJECT);

   // Send objects, one per message
	ObjectArray<NetObj> *objects = g_idxObjectById.getObjects(true);
   MutexLock(m_mutexSendObjects);
	for(int i = 0; i < objects->size(); i++)
	{
		NetObj *object = objects->get(i);
      if (object->checkAccessRights(m_dwUserId, OBJECT_ACCESS_READ) &&
          (object->getTimeStamp() >= dwTimeStamp) &&
          !object->isHidden() && !object->isSystem())
      {
         object->CreateMessage(&msg);
         if (m_dwFlags & CSF_SYNC_OBJECT_COMMENTS)
            object->commentsToMessage(&msg);
         sendMessage(&msg);
         msg.deleteAllVariables();
      }
      object->decRefCount();
	}
	delete objects;

   // Send end of list notification
   msg.SetCode(CMD_OBJECT_LIST_END);
   sendMessage(&msg);

   MutexUnlock(m_mutexSendObjects);
}

/**
 * Send selected objects to client
 */
void ClientSession::sendSelectedObjects(CSCPMessage *pRequest)
{
   CSCPMessage msg;

   // Send confirmation message
   msg.SetCode(CMD_REQUEST_COMPLETED);
   msg.SetId(pRequest->GetId());
   msg.SetVariable(VID_RCC, RCC_SUCCESS);
   sendMessage(&msg);
   msg.deleteAllVariables();

   // Change "sync comments" flag
   if (pRequest->GetVariableShort(VID_SYNC_COMMENTS))
      m_dwFlags |= CSF_SYNC_OBJECT_COMMENTS;
   else
      m_dwFlags &= ~CSF_SYNC_OBJECT_COMMENTS;

   UINT32 dwTimeStamp = pRequest->GetVariableLong(VID_TIMESTAMP);
	UINT32 numObjects = pRequest->GetVariableLong(VID_NUM_OBJECTS);
	UINT32 *objects = (UINT32 *)malloc(sizeof(UINT32) * numObjects);
	pRequest->GetVariableInt32Array(VID_OBJECT_LIST, numObjects, objects);
	UINT32 options = pRequest->GetVariableShort(VID_FLAGS);

   MutexLock(m_mutexSendObjects);

   // Prepare message
	msg.SetCode((options & OBJECT_SYNC_SEND_UPDATES) ? CMD_OBJECT_UPDATE : CMD_OBJECT);

   // Send objects, one per message
   for(UINT32 i = 0; i < numObjects; i++)
	{
		NetObj *object = FindObjectById(objects[i]);
      if ((object != NULL) &&
		    object->checkAccessRights(m_dwUserId, OBJECT_ACCESS_READ) &&
          (object->getTimeStamp() >= dwTimeStamp) &&
          !object->isHidden() && !object->isSystem())
      {
         object->CreateMessage(&msg);
         if (m_dwFlags & CSF_SYNC_OBJECT_COMMENTS)
            object->commentsToMessage(&msg);
         sendMessage(&msg);
         msg.deleteAllVariables();
      }
	}

   MutexUnlock(m_mutexSendObjects);
	safe_free(objects);

	if (options & OBJECT_SYNC_DUAL_CONFIRM)
	{
		msg.SetCode(CMD_REQUEST_COMPLETED);
		msg.SetVariable(VID_RCC, RCC_SUCCESS);
      sendMessage(&msg);
	}
}

/**
 * Send event log records to client
 */
void ClientSession::sendEventLog(CSCPMessage *pRequest)
{
   CSCPMessage msg;
   DB_ASYNC_RESULT hResult = NULL;
   DB_RESULT hTempResult;
   UINT32 dwRqId, dwMaxRecords, dwNumRows, dwId;
   TCHAR szQuery[1024], szBuffer[1024];
   WORD wRecOrder;

   dwRqId = pRequest->GetId();
   dwMaxRecords = pRequest->GetVariableLong(VID_MAX_RECORDS);
   wRecOrder = ((g_nDBSyntax == DB_SYNTAX_MSSQL) || (g_nDBSyntax == DB_SYNTAX_ORACLE)) ? RECORD_ORDER_REVERSED : RECORD_ORDER_NORMAL;

   // Prepare confirmation message
   msg.SetCode(CMD_REQUEST_COMPLETED);
   msg.SetId(dwRqId);

   MutexLock(m_mutexSendEvents);

   // Retrieve events from database
   switch(g_nDBSyntax)
   {
      case DB_SYNTAX_MYSQL:
      case DB_SYNTAX_PGSQL:
      case DB_SYNTAX_SQLITE:
         dwNumRows = 0;
         hTempResult = DBSelect(g_hCoreDB, _T("SELECT count(*) FROM event_log"));
         if (hTempResult != NULL)
         {
            if (DBGetNumRows(hTempResult) > 0)
            {
               dwNumRows = DBGetFieldULong(hTempResult, 0, 0);
            }
            DBFreeResult(hTempResult);
         }
         _sntprintf(szQuery, 1024,
                    _T("SELECT event_id,event_code,event_timestamp,event_source,")
                    _T("event_severity,event_message,user_tag FROM event_log ")
                    _T("ORDER BY event_id LIMIT %u OFFSET %u"),
                    dwMaxRecords, dwNumRows - min(dwNumRows, dwMaxRecords));
         break;
      case DB_SYNTAX_MSSQL:
         _sntprintf(szQuery, 1024,
                    _T("SELECT TOP %u event_id,event_code,event_timestamp,event_source,")
                    _T("event_severity,event_message,user_tag FROM event_log ")
                    _T("ORDER BY event_id DESC"), dwMaxRecords);
         break;
      case DB_SYNTAX_ORACLE:
         _sntprintf(szQuery, 1024,
                    _T("SELECT event_id,event_code,event_timestamp,event_source,")
                    _T("event_severity,event_message,user_tag FROM event_log ")
                    _T("WHERE ROWNUM <= %u ORDER BY event_id DESC"), dwMaxRecords);
         break;
      case DB_SYNTAX_DB2:
         _sntprintf(szQuery, 1024,
                    _T("SELECT event_id,event_code,event_timestamp,event_source,")
                    _T("event_severity,event_message,user_tag FROM event_log ")
                    _T("ORDER BY event_id DESC FETCH FIRST %u ROWS ONLY"), dwMaxRecords);
         break;
      default:
         szQuery[0] = 0;
         break;
   }
   hResult = DBAsyncSelect(g_hCoreDB, szQuery);
   if (hResult != NULL)
   {
      msg.SetVariable(VID_RCC, RCC_SUCCESS);
   	sendMessage(&msg);
   	msg.deleteAllVariables();
	   msg.SetCode(CMD_EVENTLOG_RECORDS);

      for(dwId = VID_EVENTLOG_MSG_BASE, dwNumRows = 0; DBFetch(hResult); dwNumRows++)
      {
         if (dwNumRows == 10)
         {
            msg.SetVariable(VID_NUM_RECORDS, dwNumRows);
            msg.SetVariable(VID_RECORDS_ORDER, wRecOrder);
            sendMessage(&msg);
            msg.deleteAllVariables();
            dwNumRows = 0;
            dwId = VID_EVENTLOG_MSG_BASE;
         }
         msg.SetVariable(dwId++, DBGetFieldAsyncUInt64(hResult, 0));
         msg.SetVariable(dwId++, DBGetFieldAsyncULong(hResult, 1));
         msg.SetVariable(dwId++, DBGetFieldAsyncULong(hResult, 2));
         msg.SetVariable(dwId++, DBGetFieldAsyncULong(hResult, 3));
         msg.SetVariable(dwId++, (WORD)DBGetFieldAsyncLong(hResult, 4));
         DBGetFieldAsync(hResult, 5, szBuffer, 1024);
         msg.SetVariable(dwId++, szBuffer);
         DBGetFieldAsync(hResult, 6, szBuffer, 1024);
         msg.SetVariable(dwId++, szBuffer);
         msg.SetVariable(dwId++, (UINT32)0);	// Do not send parameters
      }
      DBFreeAsyncResult(hResult);

      // Send remaining records with End-Of-Sequence notification
      msg.SetVariable(VID_NUM_RECORDS, dwNumRows);
      msg.SetVariable(VID_RECORDS_ORDER, wRecOrder);
      msg.setEndOfSequence();
      sendMessage(&msg);
   }
   else
   {
      msg.SetVariable(VID_RCC, RCC_DB_FAILURE);
   	sendMessage(&msg);
	}

   MutexUnlock(m_mutexSendEvents);
}

/**
 * Send all configuration variables to client
 */
void ClientSession::sendAllConfigVars(UINT32 dwRqId)
{
   UINT32 i, dwId, dwNumRecords;
   CSCPMessage msg;
   DB_RESULT hResult;
   TCHAR szBuffer[MAX_DB_STRING];

   // Prepare message
   msg.SetCode(CMD_REQUEST_COMPLETED);
   msg.SetId(dwRqId);

   // Check user rights
   if ((m_dwUserId == 0) || (m_dwSystemAccess & SYSTEM_ACCESS_SERVER_CONFIG))
   {
      // Retrieve configuration variables from database
      hResult = DBSelect(g_hCoreDB, _T("SELECT var_name,var_value,need_server_restart FROM config WHERE is_visible=1"));
      if (hResult != NULL)
      {
         // Send events, one per message
         dwNumRecords = DBGetNumRows(hResult);
         msg.SetVariable(VID_NUM_VARIABLES, dwNumRecords);
         for(i = 0, dwId = VID_VARLIST_BASE; i < dwNumRecords; i++)
         {
            msg.SetVariable(dwId++, DBGetField(hResult, i, 0, szBuffer, MAX_DB_STRING));
            DBGetField(hResult, i, 1, szBuffer, MAX_DB_STRING);
            DecodeSQLString(szBuffer);
            msg.SetVariable(dwId++, szBuffer);
            msg.SetVariable(dwId++, (WORD)DBGetFieldLong(hResult, i, 2));
         }
         DBFreeResult(hResult);
      }
      msg.SetVariable(VID_RCC, RCC_SUCCESS);
   }
   else
   {
      msg.SetVariable(VID_RCC, RCC_ACCESS_DENIED);
   }

   // Send response
   sendMessage(&msg);
}

/**
 * Set configuration variable's value
 */
void ClientSession::setConfigVariable(CSCPMessage *pRequest)
{
   CSCPMessage msg;
   TCHAR szName[MAX_OBJECT_NAME], szValue[MAX_DB_STRING];

   // Prepare response message
   msg.SetCode(CMD_REQUEST_COMPLETED);
   msg.SetId(pRequest->GetId());

   // Check user rights
   if ((m_dwUserId == 0) || (m_dwSystemAccess & SYSTEM_ACCESS_SERVER_CONFIG))
   {
      pRequest->GetVariableStr(VID_NAME, szName, MAX_OBJECT_NAME);
      pRequest->GetVariableStr(VID_VALUE, szValue, MAX_DB_STRING);
      if (ConfigWriteStr(szName, szValue, TRUE))
		{
         msg.SetVariable(VID_RCC, RCC_SUCCESS);
			WriteAuditLog(AUDIT_SYSCFG, TRUE, m_dwUserId, m_workstation, 0,
							  _T("Server configuration variable \"%s\" set to \"%s\""), szName, szValue);
		}
      else
		{
         msg.SetVariable(VID_RCC, RCC_DB_FAILURE);
		}
   }
   else
   {
      msg.SetVariable(VID_RCC, RCC_ACCESS_DENIED);
   }

   // Send response
   sendMessage(&msg);
}

/**
 * Delete configuration variable
 */
void ClientSession::deleteConfigVariable(CSCPMessage *pRequest)
{
   CSCPMessage msg;
   TCHAR szName[MAX_OBJECT_NAME], szQuery[1024];

   // Prepare response message
   msg.SetCode(CMD_REQUEST_COMPLETED);
   msg.SetId(pRequest->GetId());

   // Check user rights
   if ((m_dwUserId == 0) || (m_dwSystemAccess & SYSTEM_ACCESS_SERVER_CONFIG))
   {
      pRequest->GetVariableStr(VID_NAME, szName, MAX_OBJECT_NAME);
      _sntprintf(szQuery, 1024, _T("DELETE FROM config WHERE var_name='%s'"), szName);
      if (DBQuery(g_hCoreDB, szQuery))
		{
         msg.SetVariable(VID_RCC, RCC_SUCCESS);
			WriteAuditLog(AUDIT_SYSCFG, TRUE, m_dwUserId, m_workstation, 0,
							  _T("Server configuration variable \"%s\" deleted"), szName);
		}
      else
		{
         msg.SetVariable(VID_RCC, RCC_DB_FAILURE);
		}
   }
   else
   {
      msg.SetVariable(VID_RCC, RCC_ACCESS_DENIED);
   }

   // Send response
   sendMessage(&msg);
}

/**
 * Set configuration clob
 */
void ClientSession::setConfigCLOB(CSCPMessage *pRequest)
{
   CSCPMessage msg;
   TCHAR name[MAX_OBJECT_NAME], *value;

	msg.SetId(pRequest->GetId());
	msg.SetCode(CMD_REQUEST_COMPLETED);

	if (m_dwSystemAccess & SYSTEM_ACCESS_SERVER_CONFIG)
	{
      pRequest->GetVariableStr(VID_NAME, name, MAX_OBJECT_NAME);
		value = pRequest->GetVariableStr(VID_VALUE);
		if (value != NULL)
		{
			if (ConfigWriteCLOB(name, value, TRUE))
			{
				msg.SetVariable(VID_RCC, RCC_SUCCESS);
				WriteAuditLog(AUDIT_SYSCFG, TRUE, m_dwUserId, m_workstation, 0,
								  _T("Server configuration variable \"%s\" set to \"%s\""), name, value);
				free(value);
			}
			else
			{
				msg.SetVariable(VID_RCC, RCC_DB_FAILURE);
			}
		}
		else
		{
			msg.SetVariable(VID_RCC, RCC_INVALID_REQUEST);
		}
	}
	else
	{
		msg.SetVariable(VID_RCC, RCC_ACCESS_DENIED);
	}

	sendMessage(&msg);
}


//
// Get value of configuration clob
//

void ClientSession::getConfigCLOB(CSCPMessage *pRequest)
{
   CSCPMessage msg;
   TCHAR name[MAX_OBJECT_NAME], *value;

	msg.SetId(pRequest->GetId());
	msg.SetCode(CMD_REQUEST_COMPLETED);

	if (m_dwSystemAccess & SYSTEM_ACCESS_SERVER_CONFIG)
	{
      pRequest->GetVariableStr(VID_NAME, name, MAX_OBJECT_NAME);
		value = ConfigReadCLOB(name, NULL);
		if (value != NULL)
		{
			msg.SetVariable(VID_VALUE, value);
			msg.SetVariable(VID_RCC, RCC_SUCCESS);
			free(value);
		}
		else
		{
			msg.SetVariable(VID_RCC, RCC_UNKNOWN_VARIABLE);
		}
	}
	else
	{
		msg.SetVariable(VID_RCC, RCC_ACCESS_DENIED);
	}

	sendMessage(&msg);
}


//
// Close session forcibly
//

void ClientSession::kill()
{
   // We shutdown socket connection, which will cause
   // read thread to stop, and other threads will follow
   shutdown(m_hSocket, 2);
}

/**
 * Handler for new events
 */
void ClientSession::onNewEvent(Event *pEvent)
{
   UPDATE_INFO *pUpdate;
   CSCPMessage *msg;

   if (isAuthenticated() && (m_dwActiveChannels & NXC_CHANNEL_EVENTS))
   {
      pUpdate = (UPDATE_INFO *)malloc(sizeof(UPDATE_INFO));
      pUpdate->dwCategory = INFO_CAT_EVENT;
      msg = new CSCPMessage;
      msg->SetCode(CMD_EVENTLOG_RECORDS);
      pEvent->prepareMessage(msg);
      pUpdate->pData = msg;
      m_pUpdateQueue->Put(pUpdate);
   }
}

/**
 * Handler for object changes
 */
void ClientSession::onObjectChange(NetObj *object)
{
   UPDATE_INFO *pUpdate;

   if (isAuthenticated() && (m_dwActiveChannels & NXC_CHANNEL_OBJECTS))
      if (object->isDeleted() || object->checkAccessRights(m_dwUserId, OBJECT_ACCESS_READ))
      {
         pUpdate = (UPDATE_INFO *)malloc(sizeof(UPDATE_INFO));
         pUpdate->dwCategory = INFO_CAT_OBJECT_CHANGE;
         pUpdate->pData = object;
         object->incRefCount();
         m_pUpdateQueue->Put(pUpdate);
      }
}

/**
 * Send notification message to server
 */
void ClientSession::notify(UINT32 dwCode, UINT32 dwData)
{
   CSCPMessage msg;

   msg.SetCode(CMD_NOTIFY);
   msg.SetVariable(VID_NOTIFICATION_CODE, dwCode);
   msg.SetVariable(VID_NOTIFICATION_DATA, dwData);
   sendMessage(&msg);
}

/**
 * Modify object
 */
void ClientSession::modifyObject(CSCPMessage *pRequest)
{
   UINT32 dwObjectId, dwResult = RCC_SUCCESS;
   NetObj *object;
   CSCPMessage msg;

   // Prepare reply message
   msg.SetCode(CMD_REQUEST_COMPLETED);
   msg.SetId(pRequest->GetId());

   dwObjectId = pRequest->GetVariableLong(VID_OBJECT_ID);
   object = FindObjectById(dwObjectId);
   if (object != NULL)
   {
      if (object->checkAccessRights(m_dwUserId, OBJECT_ACCESS_MODIFY))
      {
         // If user attempts to change object's ACL, check
         // if he has OBJECT_ACCESS_ACL permission
         if (pRequest->IsVariableExist(VID_ACL_SIZE))
            if (!object->checkAccessRights(m_dwUserId, OBJECT_ACCESS_ACL))
               dwResult = RCC_ACCESS_DENIED;

			// If user attempts to rename object, check object's name
			if (pRequest->IsVariableExist(VID_OBJECT_NAME))
			{
				TCHAR name[256];
				pRequest->GetVariableStr(VID_OBJECT_NAME, name, 256);
				if (!IsValidObjectName(name, TRUE))
					dwResult = RCC_INVALID_OBJECT_NAME;
			}

         // If allowed, change object and set completion code
         if (dwResult == RCC_SUCCESS)
			{
            dwResult = object->ModifyFromMessage(pRequest);
	         if (dwResult == RCC_SUCCESS)
				{
					object->postModify();
				}
			}
         msg.SetVariable(VID_RCC, dwResult);

			if (dwResult == RCC_SUCCESS)
			{
				WriteAuditLog(AUDIT_OBJECTS, TRUE, m_dwUserId, m_workstation, dwObjectId,
								  _T("Object %s modified from client"), object->Name());
			}
			else
			{
				WriteAuditLog(AUDIT_OBJECTS, FALSE, m_dwUserId, m_workstation, dwObjectId,
								  _T("Failed to modify object from client - error %d"), dwResult);
			}
      }
      else
      {
         msg.SetVariable(VID_RCC, RCC_ACCESS_DENIED);
			WriteAuditLog(AUDIT_OBJECTS, FALSE, m_dwUserId, m_workstation, dwObjectId,
							  _T("Failed to modify object from client - access denied"), dwResult);
      }
   }
   else
   {
      msg.SetVariable(VID_RCC, RCC_INVALID_OBJECT_ID);
   }

   // Send response
   sendMessage(&msg);
}

/**
 * Send users database to client
 */
void ClientSession::sendUserDB(UINT32 dwRqId)
{
   CSCPMessage msg;
	UserDatabaseObject **users;
   int i, userCount;

   // Prepare response message
   msg.SetCode(CMD_REQUEST_COMPLETED);
   msg.SetId(dwRqId);
   msg.SetVariable(VID_RCC, RCC_SUCCESS);
   sendMessage(&msg);
	msg.deleteAllVariables();

   // Send user database
	users = OpenUserDatabase(&userCount);
   for(i = 0; i < userCount; i++)
   {
		msg.SetCode((users[i]->getId() & GROUP_FLAG) ? CMD_GROUP_DATA : CMD_USER_DATA);
		users[i]->fillMessage(&msg);
      sendMessage(&msg);
      msg.deleteAllVariables();
   }
	CloseUserDatabase();

   // Send end-of-database notification
   msg.SetCode(CMD_USER_DB_EOF);
   sendMessage(&msg);
}

/**
 * Create new user
 */
void ClientSession::createUser(CSCPMessage *pRequest)
{
   CSCPMessage msg;

   // Prepare response message
   msg.SetCode(CMD_REQUEST_COMPLETED);
   msg.SetId(pRequest->GetId());

   // Check user rights
   if (!(m_dwSystemAccess & SYSTEM_ACCESS_MANAGE_USERS))
   {
      msg.SetVariable(VID_RCC, RCC_ACCESS_DENIED);
   }
   else if (!(m_dwFlags & CSF_USER_DB_LOCKED))
   {
      // User database have to be locked before any
      // changes to user database can be made
      msg.SetVariable(VID_RCC, RCC_OUT_OF_STATE_REQUEST);
   }
   else
   {
      UINT32 dwResult, dwUserId;
      BOOL bIsGroup;
      TCHAR szUserName[MAX_USER_NAME];

      pRequest->GetVariableStr(VID_USER_NAME, szUserName, MAX_USER_NAME);
      if (IsValidObjectName(szUserName))
      {
         bIsGroup = pRequest->GetVariableShort(VID_IS_GROUP);
         dwResult = CreateNewUser(szUserName, bIsGroup, &dwUserId);
         msg.SetVariable(VID_RCC, dwResult);
         if (dwResult == RCC_SUCCESS)
         {
            msg.SetVariable(VID_USER_ID, dwUserId);   // Send id of new user to client
            WriteAuditLog(AUDIT_SECURITY, TRUE, m_dwUserId, m_workstation, dwUserId, _T("%s %s created"), bIsGroup ? _T("Group") : _T("User"), szUserName);
         }
      }
      else
      {
         msg.SetVariable(VID_RCC, RCC_INVALID_OBJECT_NAME);
      }
   }

   // Send response
   sendMessage(&msg);
}

/**
 * Update existing user's data
 */
void ClientSession::updateUser(CSCPMessage *pRequest)
{
   CSCPMessage msg;

   // Prepare response message
   msg.SetCode(CMD_REQUEST_COMPLETED);
   msg.SetId(pRequest->GetId());

   // Check user rights
   if (!(m_dwSystemAccess & SYSTEM_ACCESS_MANAGE_USERS))
   {
      msg.SetVariable(VID_RCC, RCC_ACCESS_DENIED);
   }
   else if (!(m_dwFlags & CSF_USER_DB_LOCKED))
   {
      // User database have to be locked before any
      // changes to user database can be made
      msg.SetVariable(VID_RCC, RCC_OUT_OF_STATE_REQUEST);
   }
   else
   {
      UINT32 result = ModifyUserDatabaseObject(pRequest);
      if (result == RCC_SUCCESS)
      {
         TCHAR name[MAX_DB_STRING];
         UINT32 id = pRequest->GetVariableLong(VID_USER_ID);
         ResolveUserId(id, name, MAX_DB_STRING);
         WriteAuditLog(AUDIT_SECURITY, TRUE, m_dwUserId, m_workstation, id,
            _T("%s %s modified"), (id & GROUP_FLAG) ? _T("Group") : _T("User"), name);
      }
      msg.SetVariable(VID_RCC, result);
   }

   // Send response
   sendMessage(&msg);
}

/**
 * Delete user
 */
void ClientSession::deleteUser(CSCPMessage *pRequest)
{
   CSCPMessage msg;
   UINT32 dwUserId;

   // Prepare response message
   msg.SetCode(CMD_REQUEST_COMPLETED);
   msg.SetId(pRequest->GetId());

   // Check user rights
   if (!(m_dwSystemAccess & SYSTEM_ACCESS_MANAGE_USERS))
   {
      msg.SetVariable(VID_RCC, RCC_ACCESS_DENIED);
   }
   else if (!(m_dwFlags & CSF_USER_DB_LOCKED))
   {
      // User database have to be locked before any
      // changes to user database can be made
      msg.SetVariable(VID_RCC, RCC_OUT_OF_STATE_REQUEST);
   }
   else
   {
      // Get Id of user to be deleted
      dwUserId = pRequest->GetVariableLong(VID_USER_ID);

      if ((dwUserId != 0) && (dwUserId != GROUP_EVERYONE))
      {
         if (!IsLoggedIn(dwUserId))
         {
            TCHAR name[MAX_DB_STRING];
            ResolveUserId(dwUserId, name, MAX_DB_STRING);
            UINT32 rcc =  DeleteUserDatabaseObject(dwUserId);
            msg.SetVariable(VID_RCC, rcc);
            if(rcc == RCC_SUCCESS)
            {
               WriteAuditLog(AUDIT_SECURITY, TRUE, m_dwUserId, m_workstation, dwUserId,
                             _T("%s %s [%d] deleted"), (dwUserId & GROUP_FLAG) ? _T("Group") : _T("User"), name, dwUserId);
            }
         }
         else
         {
            // logger in users cannot be deleted
            msg.SetVariable(VID_RCC, RCC_USER_LOGGED_IN);
         }
      }
      else
      {
         // System administrator account and everyone group cannot be deleted
         msg.SetVariable(VID_RCC, RCC_ACCESS_DENIED);
      }
   }

   // Send response
   sendMessage(&msg);
}

/**
 * Lock/unlock user database
 */
void ClientSession::lockUserDB(UINT32 dwRqId, BOOL bLock)
{
   CSCPMessage msg;
   TCHAR szBuffer[256];

   // Prepare response message
   msg.SetCode(CMD_REQUEST_COMPLETED);
   msg.SetId(dwRqId);

   if (m_dwSystemAccess & SYSTEM_ACCESS_MANAGE_USERS)
   {
      if (bLock)
      {
         if (!LockComponent(CID_USER_DB, m_dwIndex, m_szUserName, NULL, szBuffer))
         {
            msg.SetVariable(VID_RCC, RCC_COMPONENT_LOCKED);
            msg.SetVariable(VID_LOCKED_BY, szBuffer);
         }
         else
         {
            m_dwFlags |= CSF_USER_DB_LOCKED;
            msg.SetVariable(VID_RCC, RCC_SUCCESS);
         }
      }
      else
      {
         if (m_dwFlags & CSF_USER_DB_LOCKED)
         {
            UnlockComponent(CID_USER_DB);
            m_dwFlags &= ~CSF_USER_DB_LOCKED;
         }
         msg.SetVariable(VID_RCC, RCC_SUCCESS);
      }
   }
   else
   {
      // Current user has no rights for user account management
      msg.SetVariable(VID_RCC, RCC_ACCESS_DENIED);
   }

   // Send response
   sendMessage(&msg);
}

/**
 * Notify client on user database update
 */
void ClientSession::onUserDBUpdate(int code, UINT32 id, UserDatabaseObject *object)
{
   CSCPMessage msg;

   if (isAuthenticated())
   {
      msg.SetCode(CMD_USER_DB_UPDATE);
      msg.SetId(0);
      msg.SetVariable(VID_UPDATE_TYPE, (WORD)code);

      switch(code)
      {
         case USER_DB_CREATE:
         case USER_DB_MODIFY:
				object->fillMessage(&msg);
            break;
         default:
            msg.SetVariable(VID_USER_ID, id);
            break;
      }

      sendMessage(&msg);
   }
}

/**
 * Change management status for the object
 */
void ClientSession::changeObjectMgmtStatus(CSCPMessage *pRequest)
{
   CSCPMessage msg;
   UINT32 dwObjectId;
   NetObj *object;

   // Prepare response message
   msg.SetCode(CMD_REQUEST_COMPLETED);
   msg.SetId(pRequest->GetId());

   // Get object id and check access rights
   dwObjectId = pRequest->GetVariableLong(VID_OBJECT_ID);
   object = FindObjectById(dwObjectId);
   if (object != NULL)
   {
      if (object->checkAccessRights(m_dwUserId, OBJECT_ACCESS_MODIFY))
      {
			if ((object->Type() != OBJECT_TEMPLATE) &&
				 (object->Type() != OBJECT_TEMPLATEGROUP) &&
				 (object->Type() != OBJECT_TEMPLATEROOT))
			{
				BOOL bIsManaged = (BOOL)pRequest->GetVariableShort(VID_MGMT_STATUS);
				object->setMgmtStatus(bIsManaged);
				msg.SetVariable(VID_RCC, RCC_SUCCESS);
            WriteAuditLog(AUDIT_OBJECTS, TRUE, m_dwUserId, m_workstation, object->Id(),
               _T("Object %s set to %s state"), object->Name(), bIsManaged ? _T("managed") : _T("unmanaged"));
			}
			else
			{
	         msg.SetVariable(VID_RCC, RCC_INCOMPATIBLE_OPERATION);
			}
      }
      else
      {
         msg.SetVariable(VID_RCC, RCC_ACCESS_DENIED);
      }
   }
   else
   {
      msg.SetVariable(VID_RCC, RCC_INVALID_OBJECT_ID);
   }

   // Send response
   sendMessage(&msg);
}

/**
 * Set user's password
 */
void ClientSession::setPassword(CSCPMessage *pRequest)
{
   CSCPMessage msg;
   UINT32 dwUserId;

   // Prepare response message
   msg.SetCode(CMD_REQUEST_COMPLETED);
   msg.SetId(pRequest->GetId());

   dwUserId = pRequest->GetVariableLong(VID_USER_ID);

   if (((m_dwSystemAccess & SYSTEM_ACCESS_MANAGE_USERS) &&
        !((dwUserId == 0) && (m_dwUserId != 0))) ||   // Only administrator can change password for UID 0
       (dwUserId == m_dwUserId))     // User can change password for itself
   {
      UINT32 dwResult;
      TCHAR newPassword[1024], oldPassword[1024];

#ifdef UNICODE
      pRequest->GetVariableStr(VID_PASSWORD, newPassword, 256);
		if (pRequest->IsVariableExist(VID_OLD_PASSWORD))
			pRequest->GetVariableStr(VID_OLD_PASSWORD, oldPassword, 256);
#else
      pRequest->GetVariableStrUTF8(VID_PASSWORD, newPassword, 1024);
		if (pRequest->IsVariableExist(VID_OLD_PASSWORD))
			pRequest->GetVariableStrUTF8(VID_OLD_PASSWORD, oldPassword, 1024);
#endif
		else
			oldPassword[0] = 0;
      dwResult = SetUserPassword(dwUserId, newPassword, oldPassword, dwUserId == m_dwUserId);
      msg.SetVariable(VID_RCC, dwResult);

      if (dwResult == RCC_SUCCESS)
      {
         TCHAR userName[MAX_DB_STRING];
         ResolveUserId(dwUserId, userName, MAX_DB_STRING);
         WriteAuditLog(AUDIT_SECURITY, TRUE, m_dwUserId, m_workstation, 0, _T("Changed password for user %s"), userName);
      }
   }
   else
   {
      // Current user has no rights to change password for specific user
      msg.SetVariable(VID_RCC, RCC_ACCESS_DENIED);
   }

   // Send response
   sendMessage(&msg);
}

/**
 * Send node's DCIs to client and lock data collection settings
 */
void ClientSession::openNodeDCIList(CSCPMessage *pRequest)
{
   CSCPMessage msg;
   UINT32 dwObjectId;
   NetObj *object;
   BOOL bSuccess = FALSE;
   TCHAR szLockInfo[MAX_SESSION_NAME];

   // Prepare response message
   msg.SetCode(CMD_REQUEST_COMPLETED);
   msg.SetId(pRequest->GetId());

   // Get node id and check object class and access rights
   dwObjectId = pRequest->GetVariableLong(VID_OBJECT_ID);
   object = FindObjectById(dwObjectId);
   if (object != NULL)
   {
      if ((object->Type() == OBJECT_NODE) ||
          (object->Type() == OBJECT_CLUSTER) ||
          (object->Type() == OBJECT_MOBILEDEVICE) ||
          (object->Type() == OBJECT_TEMPLATE))
      {
         if (object->checkAccessRights(m_dwUserId, OBJECT_ACCESS_READ))
         {
            // Try to lock DCI list
            if (((Template *)object)->lockDCIList(m_dwIndex, m_szUserName, szLockInfo))
            {
               bSuccess = TRUE;
               msg.SetVariable(VID_RCC, RCC_SUCCESS);

               // Modify list of open nodes DCI lists
               m_pOpenDCIList = (UINT32 *)realloc(m_pOpenDCIList, sizeof(UINT32) * (m_dwOpenDCIListSize + 1));
               m_pOpenDCIList[m_dwOpenDCIListSize] = dwObjectId;
               m_dwOpenDCIListSize++;
            }
            else
            {
               msg.SetVariable(VID_RCC, RCC_COMPONENT_LOCKED);
               msg.SetVariable(VID_LOCKED_BY, szLockInfo);
            }
         }
         else
         {
            msg.SetVariable(VID_RCC, RCC_ACCESS_DENIED);
         }
      }
      else
      {
         msg.SetVariable(VID_RCC, RCC_INVALID_OBJECT_ID);
      }
   }
   else
   {
      msg.SetVariable(VID_RCC, RCC_INVALID_OBJECT_ID);
   }

   // Send response
   sendMessage(&msg);

   // If DCI list was successfully locked, send it to client
   if (bSuccess)
      ((Template *)object)->sendItemsToClient(this, pRequest->GetId());
}

/**
 * Unlock node's data collection settings
 */
void ClientSession::closeNodeDCIList(CSCPMessage *pRequest)
{
   CSCPMessage msg;
   UINT32 dwObjectId;
   NetObj *object;

   // Prepare response message
   msg.SetCode(CMD_REQUEST_COMPLETED);
   msg.SetId(pRequest->GetId());

   // Get node id and check object class and access rights
   dwObjectId = pRequest->GetVariableLong(VID_OBJECT_ID);
   object = FindObjectById(dwObjectId);
   if (object != NULL)
   {
      if ((object->Type() == OBJECT_NODE) ||
          (object->Type() == OBJECT_CLUSTER) ||
          (object->Type() == OBJECT_MOBILEDEVICE) ||
          (object->Type() == OBJECT_TEMPLATE))
      {
         if (object->checkAccessRights(m_dwUserId, OBJECT_ACCESS_READ))
         {
            BOOL bSuccess;

            // Try to unlock DCI list
            bSuccess = ((Template *)object)->unlockDCIList(m_dwIndex);
            msg.SetVariable(VID_RCC, bSuccess ? RCC_SUCCESS : RCC_OUT_OF_STATE_REQUEST);

            // Modify list of open nodes DCI lists
            if (bSuccess)
            {
               UINT32 i;

               for(i = 0; i < m_dwOpenDCIListSize; i++)
                  if (m_pOpenDCIList[i] == dwObjectId)
                  {
                     m_dwOpenDCIListSize--;
                     memmove(&m_pOpenDCIList[i], &m_pOpenDCIList[i + 1],
                             sizeof(UINT32) * (m_dwOpenDCIListSize - i));
                     break;
                  }
            }

            // Queue template update
            if ((object->Type() == OBJECT_TEMPLATE) ||
					 (object->Type() == OBJECT_CLUSTER))
               ((Template *)object)->queueUpdate();
         }
         else
         {
            msg.SetVariable(VID_RCC, RCC_ACCESS_DENIED);
         }
      }
      else
      {
         msg.SetVariable(VID_RCC, RCC_INVALID_OBJECT_ID);
      }
   }
   else
   {
      msg.SetVariable(VID_RCC, RCC_INVALID_OBJECT_ID);
   }

   // Send response
   sendMessage(&msg);
}

/**
 * Create, modify, or delete data collection item for node
 */
void ClientSession::modifyNodeDCI(CSCPMessage *pRequest)
{
   CSCPMessage msg;
   UINT32 dwObjectId;
   NetObj *object;

   // Prepare response message
   msg.SetCode(CMD_REQUEST_COMPLETED);
   msg.SetId(pRequest->GetId());

   // Get node id and check object class and access rights
   dwObjectId = pRequest->GetVariableLong(VID_OBJECT_ID);
   object = FindObjectById(dwObjectId);
   if (object != NULL)
   {
      if ((object->Type() == OBJECT_NODE) ||
          (object->Type() == OBJECT_CLUSTER) ||
          (object->Type() == OBJECT_MOBILEDEVICE) ||
          (object->Type() == OBJECT_TEMPLATE))
      {
         if (((Template *)object)->isLockedBySession(m_dwIndex))
         {
            if (object->checkAccessRights(m_dwUserId, OBJECT_ACCESS_MODIFY))
            {
               UINT32 i, dwItemId, dwNumMaps, *pdwMapId, *pdwMapIndex;
               DCObject *dcObject;
               BOOL bSuccess = FALSE;

					int dcObjectType = (int)pRequest->GetVariableShort(VID_DCOBJECT_TYPE);
               switch(pRequest->GetCode())
               {
                  case CMD_CREATE_NEW_DCI:
                     // Create dummy DCI
							switch(dcObjectType)
							{
								case DCO_TYPE_ITEM:
									dcObject = new DCItem(CreateUniqueId(IDG_ITEM), _T("no name"), DS_INTERNAL, DCI_DT_INT,
										ConfigReadInt(_T("DefaultDCIPollingInterval"), 60),
										ConfigReadInt(_T("DefaultDCIRetentionTime"), 30), (Node *)object);
									break;
								case DCO_TYPE_TABLE:
									dcObject = new DCTable(CreateUniqueId(IDG_ITEM), _T("no name"), DS_INTERNAL,
										ConfigReadInt(_T("DefaultDCIPollingInterval"), 60),
										ConfigReadInt(_T("DefaultDCIRetentionTime"), 30), (Node *)object);
									break;
								default:
									dcObject = NULL;
									break;
							}
							if (dcObject != NULL)
							{
								dcObject->setStatus(ITEM_STATUS_DISABLED, false);
								if ((bSuccess = ((Template *)object)->addDCObject(dcObject)))
								{
									msg.SetVariable(VID_RCC, RCC_SUCCESS);
									// Return new item id to client
									msg.SetVariable(VID_DCI_ID, dcObject->getId());
								}
								else  // Unable to add item to node
								{
									delete dcObject;
									msg.SetVariable(VID_RCC, RCC_DUPLICATE_DCI);
								}
							}
							else
							{
								msg.SetVariable(VID_RCC, RCC_INVALID_ARGUMENT);
							}
                     break;
                  case CMD_MODIFY_NODE_DCI:
                     dwItemId = pRequest->GetVariableLong(VID_DCI_ID);
							bSuccess = ((Template *)object)->updateDCObject(dwItemId, pRequest, &dwNumMaps, &pdwMapIndex, &pdwMapId);
                     if (bSuccess)
                     {
                        msg.SetVariable(VID_RCC, RCC_SUCCESS);

                        // Send index to id mapping for newly created thresholds to client
								if (dcObjectType == DCO_TYPE_ITEM)
								{
									msg.SetVariable(VID_DCI_NUM_MAPS, dwNumMaps);
									for(i = 0; i < dwNumMaps; i++)
									{
										pdwMapId[i] = htonl(pdwMapId[i]);
										pdwMapIndex[i] = htonl(pdwMapIndex[i]);
									}
									msg.SetVariable(VID_DCI_MAP_IDS, (BYTE *)pdwMapId, sizeof(UINT32) * dwNumMaps);
									msg.SetVariable(VID_DCI_MAP_INDEXES, (BYTE *)pdwMapIndex, sizeof(UINT32) * dwNumMaps);
									safe_free(pdwMapId);
									safe_free(pdwMapIndex);
								}
                     }
                     else
                     {
                        msg.SetVariable(VID_RCC, RCC_INVALID_DCI_ID);
                     }
                     break;
                  case CMD_DELETE_NODE_DCI:
                     dwItemId = pRequest->GetVariableLong(VID_DCI_ID);
                     bSuccess = ((Template *)object)->deleteDCObject(dwItemId, true);
                     msg.SetVariable(VID_RCC, bSuccess ? RCC_SUCCESS : RCC_INVALID_DCI_ID);
                     break;
               }
               if (bSuccess)
                  ((Template *)object)->setDCIModificationFlag();
            }
            else  // User doesn't have MODIFY rights on object
            {
               msg.SetVariable(VID_RCC, RCC_ACCESS_DENIED);
            }
         }
         else  // Nodes DCI list not locked by this session
         {
            msg.SetVariable(VID_RCC, RCC_OUT_OF_STATE_REQUEST);
         }
      }
      else     // Object is not a node
      {
         msg.SetVariable(VID_RCC, RCC_INVALID_OBJECT_ID);
      }
   }
   else  // No object with given ID
   {
      msg.SetVariable(VID_RCC, RCC_INVALID_OBJECT_ID);
   }

   // Send response
   sendMessage(&msg);
}

/**
 * Change status for one or more DCIs
 */
void ClientSession::changeDCIStatus(CSCPMessage *pRequest)
{
   CSCPMessage msg;
   NetObj *object;

   // Prepare response message
   msg.SetCode(CMD_REQUEST_COMPLETED);
   msg.SetId(pRequest->GetId());

   // Get node id and check object class and access rights
   object = FindObjectById(pRequest->GetVariableLong(VID_OBJECT_ID));
   if (object != NULL)
   {
      if ((object->Type() == OBJECT_NODE) ||
          (object->Type() == OBJECT_CLUSTER) ||
          (object->Type() == OBJECT_MOBILEDEVICE) ||
          (object->Type() == OBJECT_TEMPLATE))
      {
         if (((Template *)object)->isLockedBySession(m_dwIndex))
         {
            if (object->checkAccessRights(m_dwUserId, OBJECT_ACCESS_MODIFY))
            {
               UINT32 dwNumItems, *pdwItemList;
               int iStatus;

               iStatus = pRequest->GetVariableShort(VID_DCI_STATUS);
               dwNumItems = pRequest->GetVariableLong(VID_NUM_ITEMS);
               pdwItemList = (UINT32 *)malloc(sizeof(UINT32) * dwNumItems);
               pRequest->GetVariableInt32Array(VID_ITEM_LIST, dwNumItems, pdwItemList);
               if (((Template *)object)->setItemStatus(dwNumItems, pdwItemList, iStatus))
                  msg.SetVariable(VID_RCC, RCC_SUCCESS);
               else
                  msg.SetVariable(VID_RCC, RCC_INVALID_DCI_ID);
               free(pdwItemList);
            }
            else  // User doesn't have MODIFY rights on object
            {
               msg.SetVariable(VID_RCC, RCC_ACCESS_DENIED);
            }
         }
         else  // Nodes DCI list not locked by this session
         {
            msg.SetVariable(VID_RCC, RCC_OUT_OF_STATE_REQUEST);
         }
      }
      else     // Object is not a node
      {
         msg.SetVariable(VID_RCC, RCC_INCOMPATIBLE_OPERATION);
      }
   }
   else  // No object with given ID
   {
      msg.SetVariable(VID_RCC, RCC_INVALID_OBJECT_ID);
   }

   // Send response
   sendMessage(&msg);
}

/**
 * Clear all collected data for DCI
 */
void ClientSession::clearDCIData(CSCPMessage *pRequest)
{
   CSCPMessage msg;
   NetObj *object;
	UINT32 dwItemId;

   // Prepare response message
   msg.SetCode(CMD_REQUEST_COMPLETED);
   msg.SetId(pRequest->GetId());

   // Get node id and check object class and access rights
   object = FindObjectById(pRequest->GetVariableLong(VID_OBJECT_ID));
   if (object != NULL)
   {
      if ((object->Type() == OBJECT_NODE) || (object->Type() == OBJECT_MOBILEDEVICE) || (object->Type() == OBJECT_CLUSTER))
      {
         if (object->checkAccessRights(m_dwUserId, OBJECT_ACCESS_DELETE))
         {
				dwItemId = pRequest->GetVariableLong(VID_DCI_ID);
				debugPrintf(4, _T("ClearDCIData: request for DCI %d at node %d"), dwItemId, object->Id());
            DCObject *dci = ((Template *)object)->getDCObjectById(dwItemId);
				if (dci != NULL)
				{
					msg.SetVariable(VID_RCC, dci->deleteAllData() ? RCC_SUCCESS : RCC_DB_FAILURE);
					debugPrintf(4, _T("ClearDCIData: DCI %d at node %d"), dwItemId, object->Id());
				}
				else
				{
					msg.SetVariable(VID_RCC, RCC_INVALID_DCI_ID);
					debugPrintf(4, _T("ClearDCIData: DCI %d at node %d not found"), dwItemId, object->Id());
				}
         }
         else  // User doesn't have DELETE rights on object
         {
            msg.SetVariable(VID_RCC, RCC_ACCESS_DENIED);
         }
      }
      else     // Object is not a node
      {
         msg.SetVariable(VID_RCC, RCC_INCOMPATIBLE_OPERATION);
      }
   }
   else  // No object with given ID
   {
      msg.SetVariable(VID_RCC, RCC_INVALID_OBJECT_ID);
   }

   // Send response
   sendMessage(&msg);
}

/**
 * Copy or move DCI from one node or template to another
 */
void ClientSession::copyDCI(CSCPMessage *pRequest)
{
   CSCPMessage msg;
   NetObj *pSource, *pDestination;
   TCHAR szLockInfo[MAX_SESSION_NAME];
   BOOL bMove;

   // Prepare response message
   msg.SetCode(CMD_REQUEST_COMPLETED);
   msg.SetId(pRequest->GetId());

   // Get source and destination
   pSource = FindObjectById(pRequest->GetVariableLong(VID_SOURCE_OBJECT_ID));
   pDestination = FindObjectById(pRequest->GetVariableLong(VID_DESTINATION_OBJECT_ID));
   if ((pSource != NULL) && (pDestination != NULL))
   {
      // Check object types
      if (((pSource->Type() == OBJECT_NODE) || (pSource->Type() == OBJECT_MOBILEDEVICE) || (pSource->Type() == OBJECT_TEMPLATE) || (pSource->Type() == OBJECT_CLUSTER)) &&
		    ((pDestination->Type() == OBJECT_NODE) || (pDestination->Type() == OBJECT_MOBILEDEVICE) || (pDestination->Type() == OBJECT_TEMPLATE) || (pDestination->Type() == OBJECT_CLUSTER)))
      {
         if (((Template *)pSource)->isLockedBySession(m_dwIndex))
         {
            bMove = pRequest->GetVariableShort(VID_MOVE_FLAG);
            // Check access rights
            if ((pSource->checkAccessRights(m_dwUserId, bMove ? (OBJECT_ACCESS_READ | OBJECT_ACCESS_MODIFY) : OBJECT_ACCESS_READ)) &&
                (pDestination->checkAccessRights(m_dwUserId, OBJECT_ACCESS_MODIFY)))
            {
               // Attempt to lock destination's DCI list
               if ((pDestination->Id() == pSource->Id()) ||
                   (((Template *)pDestination)->lockDCIList(m_dwIndex, m_szUserName, szLockInfo)))
               {
                  UINT32 i, *pdwItemList, dwNumItems;
                  const DCObject *pSrcItem;
                  DCObject *pDstItem;
                  int iErrors = 0;

                  // Get list of items to be copied/moved
                  dwNumItems = pRequest->GetVariableLong(VID_NUM_ITEMS);
                  pdwItemList = (UINT32 *)malloc(sizeof(UINT32) * dwNumItems);
                  pRequest->GetVariableInt32Array(VID_ITEM_LIST, dwNumItems, pdwItemList);

                  // Copy items
                  for(i = 0; i < dwNumItems; i++)
                  {
                     pSrcItem = ((Template *)pSource)->getDCObjectById(pdwItemList[i]);
                     if (pSrcItem != NULL)
                     {
								switch(pSrcItem->getType())
								{
									case DCO_TYPE_ITEM:
		                        pDstItem = new DCItem((DCItem *)pSrcItem);
										break;
									case DCO_TYPE_TABLE:
		                        pDstItem = new DCTable((DCTable *)pSrcItem);
										break;
									default:
										pDstItem = NULL;
										break;
								}
								if (pDstItem != NULL)
								{
									pDstItem->setTemplateId(0, 0);
									pDstItem->changeBinding(CreateUniqueId(IDG_ITEM),
																	(Template *)pDestination, FALSE);
									if (((Template *)pDestination)->addDCObject(pDstItem))
									{
										if (bMove)
										{
											// Delete original item
											if (!((Template *)pSource)->deleteDCObject(pdwItemList[i], TRUE))
											{
												iErrors++;
											}
										}
									}
									else
									{
										delete pDstItem;
										iErrors++;
									}
								}
								else
								{
									DbgPrintf(2, _T("INTERNAL ERROR: ClientSession::CopyDCI(): unknown DCO type %d"), pSrcItem->getType());
									iErrors++;
								}
                     }
                     else
                     {
                        iErrors++;
                     }
                  }

                  // Cleanup
                  free(pdwItemList);
                  if (pDestination->Id() != pSource->Id())
                     ((Template *)pDestination)->unlockDCIList(m_dwIndex);
                  msg.SetVariable(VID_RCC, (iErrors == 0) ? RCC_SUCCESS : RCC_DCI_COPY_ERRORS);

                  // Queue template update
                  if (pDestination->Type() == OBJECT_TEMPLATE)
                     ((Template *)pDestination)->queueUpdate();
               }
               else  // Destination's DCI list already locked by someone else
               {
                  msg.SetVariable(VID_RCC, RCC_COMPONENT_LOCKED);
                  msg.SetVariable(VID_LOCKED_BY, szLockInfo);
               }
            }
            else  // User doesn't have enough rights on object(s)
            {
               msg.SetVariable(VID_RCC, RCC_ACCESS_DENIED);
            }
         }
         else  // Source node DCI list not locked by this session
         {
            msg.SetVariable(VID_RCC, RCC_OUT_OF_STATE_REQUEST);
         }
      }
      else     // Object(s) is not a node
      {
         msg.SetVariable(VID_RCC, RCC_INVALID_OBJECT_ID);
      }
   }
   else  // No object(s) with given ID
   {
      msg.SetVariable(VID_RCC, RCC_INVALID_OBJECT_ID);
   }

   // Send response
   sendMessage(&msg);
}

/**
 * Send list of thresholds for DCI
 */
void ClientSession::sendDCIThresholds(CSCPMessage *request)
{
   CSCPMessage msg;
   NetObj *object;

   // Prepare response message
   msg.SetCode(CMD_REQUEST_COMPLETED);
   msg.SetId(request->GetId());

   // Get node id and check object class and access rights
   object = FindObjectById(request->GetVariableLong(VID_OBJECT_ID));
   if (object != NULL)
   {
      if (object->checkAccessRights(m_dwUserId, OBJECT_ACCESS_READ))
      {
			if ((object->Type() == OBJECT_NODE) || (object->Type() == OBJECT_MOBILEDEVICE) || (object->Type() == OBJECT_CLUSTER))
			{
				DCObject *dci = ((Template *)object)->getDCObjectById(request->GetVariableLong(VID_DCI_ID));
				if ((dci != NULL) && (dci->getType() == DCO_TYPE_ITEM))
				{
					((DCItem *)dci)->fillMessageWithThresholds(&msg);
					msg.SetVariable(VID_RCC, RCC_SUCCESS);
				}
				else
				{
					msg.SetVariable(VID_RCC, RCC_INVALID_DCI_ID);
				}
         }
         else
         {
            msg.SetVariable(VID_RCC, RCC_INCOMPATIBLE_OPERATION);
         }
      }
      else
      {
         msg.SetVariable(VID_RCC, RCC_ACCESS_DENIED);
      }
   }
   else  // No object with given ID
   {
		msg.SetVariable(VID_RCC, RCC_INVALID_OBJECT_ID);
   }

   // Send response
   sendMessage(&msg);
}

/**
 * Prepare statement for reading data from idata table
 */
static DB_STATEMENT PrepareIDataSelect(DB_HANDLE hdb, UINT32 nodeId, UINT32 maxRows, const TCHAR *condition)
{
	TCHAR query[512];

	switch(g_nDBSyntax)
	{
		case DB_SYNTAX_MSSQL:
			_sntprintf(query, 512, _T("SELECT TOP %d idata_timestamp,idata_value FROM idata_%d WHERE item_id=?%s ORDER BY idata_timestamp DESC"),
			           (int)maxRows, (int)nodeId, condition);
			break;
		case DB_SYNTAX_ORACLE:
			_sntprintf(query, 512, _T("SELECT * FROM (SELECT idata_timestamp,idata_value FROM idata_%d WHERE item_id=?%s ORDER BY idata_timestamp DESC) WHERE ROWNUM<=%d"),
						  (int)nodeId, condition, (int)maxRows);
			break;
		case DB_SYNTAX_MYSQL:
		case DB_SYNTAX_PGSQL:
		case DB_SYNTAX_SQLITE:
			_sntprintf(query, 512, _T("SELECT idata_timestamp,idata_value FROM idata_%d WHERE item_id=?%s ORDER BY idata_timestamp DESC LIMIT %d"),
						  (int)nodeId, condition, (int)maxRows);
			break;
		case DB_SYNTAX_DB2:
		   _sntprintf(query, 512, _T("SELECT idata_timestamp,idata_value FROM idata_%d WHERE item_id=?%s ORDER BY idata_timestamp DESC FETCH FIRST %d ROWS ONLY"),
		      (int)nodeId, condition, (int)maxRows);
		   break;
		default:
			DbgPrintf(1, _T(">>> INTERNAL ERROR: unsupported database in PrepareIDataSelect"));
			return NULL;	// Unsupported database
	}
	return DBPrepare(hdb, query);
}

/**
 * Prepare statement for reading data from tdata table
 */
static DB_STATEMENT PrepareTDataSelect(DB_HANDLE hdb, UINT32 nodeId, UINT32 maxRows, const TCHAR *condition)
{
	TCHAR query[512];

	switch(g_nDBSyntax)
	{
		case DB_SYNTAX_MSSQL:
			_sntprintf(query, 512, _T("SELECT TOP %d d.tdata_timestamp, r.value FROM tdata_%d d, tdata_records_%d rec, tdata_rows_%d r")
			                       _T(" WHERE d.item_id=? AND rec.record_id=d.record_id AND rec.instance=? AND r.row_id=rec.row_id")
										  _T(" AND r.column_id=? %s ORDER BY d.tdata_timestamp DESC"),
			           (int)maxRows, (int)nodeId, (int)nodeId, (int)nodeId, condition);
			break;
		case DB_SYNTAX_ORACLE:
			_sntprintf(query, 512, _T("SELECT * FROM (SELECT d.tdata_timestamp, r.value FROM tdata_%d d, tdata_records_%d rec, tdata_rows_%d r")
			                       _T(" WHERE d.item_id=? AND rec.record_id=d.record_id AND rec.instance=? AND r.row_id=rec.row_id")
										  _T(" AND r.column_id=? %s ORDER BY d.tdata_timestamp DESC) WHERE ROWNUM<=%d"),
			           (int)nodeId, (int)nodeId, (int)nodeId, condition, (int)maxRows);
			break;
		case DB_SYNTAX_MYSQL:
		case DB_SYNTAX_PGSQL:
		case DB_SYNTAX_SQLITE:
			_sntprintf(query, 512, _T("SELECT d.tdata_timestamp, r.value FROM tdata_%d d, tdata_records_%d rec, tdata_rows_%d r")
			                       _T(" WHERE d.item_id=? AND rec.record_id=d.record_id AND rec.instance=? AND r.row_id=rec.row_id")
										  _T(" AND r.column_id=? %s ORDER BY d.tdata_timestamp DESC LIMIT %d"),
			           (int)nodeId, (int)nodeId, (int)nodeId, condition, (int)maxRows);
			break;
		case DB_SYNTAX_DB2:
			_sntprintf(query, 512, _T("SELECT d.tdata_timestamp, r.value FROM tdata_%d d, tdata_records_%d rec, tdata_rows_%d r")
			                       _T(" WHERE d.item_id=? AND rec.record_id=d.record_id AND rec.instance=? AND r.row_id=rec.row_id")
										  _T(" AND r.column_id=? %s ORDER BY d.tdata_timestamp DESC FETCH FIRST %d ROWS ONLY"),
			           (int)nodeId, (int)nodeId, (int)nodeId, condition, (int)maxRows);
			break;
		default:
			DbgPrintf(1, _T(">>> INTERNAL ERROR: unsupported database in PrepareTDataSelect"));
			return NULL;	// Unsupported database
	}
	return DBPrepare(hdb, query);
}

/**
 * Get collected data for table or simple DCI
 */
bool ClientSession::getCollectedDataFromDB(CSCPMessage *request, CSCPMessage *response, DataCollectionTarget *dcTarget, int dciType)
{
	// Find DCI object
	DCObject *dci = dcTarget->getDCObjectById(request->GetVariableLong(VID_DCI_ID));
	if (dci == NULL)
	{
		response->SetVariable(VID_RCC, RCC_INVALID_DCI_ID);
		return false;
	}

	// DCI type in request should match actual DCI type
	if (dci->getType() != dciType)
	{
		response->SetVariable(VID_RCC, RCC_INCOMPATIBLE_OPERATION);
		return false;
	}

	// Check that all required data present in message
	if ((dciType == DCO_TYPE_TABLE) && (!request->IsVariableExist(VID_DATA_COLUMN) || !request->IsVariableExist(VID_INSTANCE)))
	{
		response->SetVariable(VID_RCC, RCC_INVALID_ARGUMENT);
		return false;
	}

	// Get request parameters
	UINT32 maxRows = request->GetVariableLong(VID_MAX_ROWS);
	UINT32 timeFrom = request->GetVariableLong(VID_TIME_FROM);
	UINT32 timeTo = request->GetVariableLong(VID_TIME_TO);

	if ((maxRows == 0) || (maxRows > MAX_DCI_DATA_RECORDS))
		maxRows = MAX_DCI_DATA_RECORDS;

	TCHAR condition[256] = _T("");
	if (timeFrom != 0)
		_tcscpy(condition, (dciType == DCO_TYPE_TABLE) ? _T(" AND d.tdata_timestamp>=?") : _T(" AND idata_timestamp>=?"));
	if (timeTo != 0)
		_tcscat(condition, (dciType == DCO_TYPE_TABLE) ? _T(" AND d.tdata_timestamp<=?") : _T(" AND idata_timestamp<=?"));

	DCI_DATA_HEADER *pData = NULL;
	DCI_DATA_ROW *pCurr;

	bool success = false;
	DB_HANDLE hdb = DBConnectionPoolAcquireConnection();
	DB_STATEMENT hStmt;
	switch(dciType)
	{
		case DCO_TYPE_ITEM:
			hStmt = PrepareIDataSelect(hdb, dcTarget->Id(), maxRows, condition);
			break;
		case DCO_TYPE_TABLE:
			hStmt = PrepareTDataSelect(hdb, dcTarget->Id(), maxRows, condition);
			break;
		default:
			hStmt = NULL;
			break;
	}

	if (hStmt != NULL)
	{
		TCHAR dataColumn[MAX_COLUMN_NAME] = _T("");

		int pos = 1;
		DBBind(hStmt, pos++, DB_SQLTYPE_INTEGER, dci->getId());
		if (dciType == DCO_TYPE_TABLE)
		{
			request->GetVariableStr(VID_DATA_COLUMN, dataColumn, MAX_COLUMN_NAME);

			DBBind(hStmt, pos++, DB_SQLTYPE_VARCHAR, request->GetVariableStr(VID_INSTANCE), DB_BIND_DYNAMIC);
			DBBind(hStmt, pos++, DB_SQLTYPE_INTEGER, DCTable::columnIdFromName(dataColumn));
		}
		if (timeFrom != 0)
			DBBind(hStmt, pos++, DB_SQLTYPE_INTEGER, timeFrom);
		if (timeTo != 0)
			DBBind(hStmt, pos++, DB_SQLTYPE_INTEGER, timeTo);

		DB_RESULT hResult = DBSelectPrepared(hStmt);
		if (hResult != NULL)
		{
		   static UINT32 m_dwRowSize[] = { 8, 8, 16, 16, 516, 16 };
#if !defined(UNICODE) || defined(UNICODE_UCS4)
			TCHAR szBuffer[MAX_DCI_STRING_VALUE];
#endif

			// Send CMD_REQUEST_COMPLETED message
			response->SetVariable(VID_RCC, RCC_SUCCESS);
			if (dciType == DCO_TYPE_ITEM)
				((DCItem *)dci)->fillMessageWithThresholds(response);
			sendMessage(response);

			UINT32 numRows = (UINT32)DBGetNumRows(hResult);

			int dataType;
			switch(dciType)
			{
				case DCO_TYPE_ITEM:
					dataType = ((DCItem *)dci)->getDataType();
					break;
				case DCO_TYPE_TABLE:
					dataType = ((DCTable *)dci)->getColumnDataType(dataColumn);
					break;
				default:
					dataType = DCI_DT_STRING;
					break;
			}

			// Allocate memory for data and prepare data header
			pData = (DCI_DATA_HEADER *)malloc(numRows * m_dwRowSize[dataType] + sizeof(DCI_DATA_HEADER));
			pData->dataType = htonl((UINT32)dataType);
			pData->dciId = htonl(dci->getId());

			// Fill memory block with records
			pCurr = (DCI_DATA_ROW *)(((char *)pData) + sizeof(DCI_DATA_HEADER));
			for(UINT32 i = 0; i < numRows; i++)
			{
				pCurr->timeStamp = htonl(DBGetFieldULong(hResult, i, 0));
				switch(dataType)
				{
					case DCI_DT_INT:
					case DCI_DT_UINT:
						pCurr->value.int32 = htonl(DBGetFieldULong(hResult, i, 1));
						break;
					case DCI_DT_INT64:
					case DCI_DT_UINT64:
						pCurr->value.ext.v64.int64 = htonq(DBGetFieldUInt64(hResult, i, 1));
						break;
					case DCI_DT_FLOAT:
						pCurr->value.ext.v64.real = htond(DBGetFieldDouble(hResult, i, 1));
						break;
					case DCI_DT_STRING:
#ifdef UNICODE
#ifdef UNICODE_UCS4
						DBGetField(hResult, i, 1, szBuffer, MAX_DCI_STRING_VALUE);
						ucs4_to_ucs2(szBuffer, -1, pCurr->value.string, MAX_DCI_STRING_VALUE);
#else
						DBGetField(hResult, i, 1, pCurr->value.string, MAX_DCI_STRING_VALUE);
#endif
#else
						DBGetField(hResult, i, 1, szBuffer, MAX_DCI_STRING_VALUE);
						mb_to_ucs2(szBuffer, -1, pCurr->value.string, MAX_DCI_STRING_VALUE);
#endif
						SwapWideString(pCurr->value.string);
						break;
				}
				pCurr = (DCI_DATA_ROW *)(((char *)pCurr) + m_dwRowSize[dataType]);
			}
			DBFreeResult(hResult);
			pData->numRows = htonl(numRows);

			// Prepare and send raw message with fetched data
			CSCP_MESSAGE *msg =
				CreateRawNXCPMessage(CMD_DCI_DATA, request->GetId(), 0,
											numRows * m_dwRowSize[dataType] + sizeof(DCI_DATA_HEADER),
											pData, NULL);
			free(pData);
			sendRawMessage(msg);
			free(msg);
			success = true;
		}
		else
		{
			response->SetVariable(VID_RCC, RCC_DB_FAILURE);
		}
		DBFreeStatement(hStmt);
	}
	else
	{
		response->SetVariable(VID_RCC, RCC_DB_FAILURE);
	}
	DBConnectionPoolReleaseConnection(hdb);
	return success;
}

/**
 * Get collected data
 */
void ClientSession::getCollectedData(CSCPMessage *request)
{
   CSCPMessage msg;
	bool success = false;

   // Prepare response message
   msg.SetCode(CMD_REQUEST_COMPLETED);
   msg.SetId(request->GetId());

   NetObj *object = FindObjectById(request->GetVariableLong(VID_OBJECT_ID));
   if (object != NULL)
   {
		if (object->checkAccessRights(m_dwUserId, OBJECT_ACCESS_READ))
		{
			if ((object->Type() == OBJECT_NODE) || (object->Type() == OBJECT_MOBILEDEVICE) || (object->Type() == OBJECT_CLUSTER))
			{
				if (!(g_dwFlags & AF_DB_CONNECTION_LOST))
				{
					success = getCollectedDataFromDB(request, &msg, (DataCollectionTarget *)object, DCO_TYPE_ITEM);
				}
				else
				{
					msg.SetVariable(VID_RCC, RCC_DB_CONNECTION_LOST);
				}
			}
			else
			{
				msg.SetVariable(VID_RCC, RCC_INCOMPATIBLE_OPERATION);
			}
		}
		else
		{
			msg.SetVariable(VID_RCC, RCC_ACCESS_DENIED);
		}
   }
   else  // No object with given ID
   {
      msg.SetVariable(VID_RCC, RCC_INVALID_OBJECT_ID);
   }

   // Send response
   if (!success)
      sendMessage(&msg);
}

/**
 * Get collected data for table DCI
 */
void ClientSession::getTableCollectedData(CSCPMessage *request)
{
   CSCPMessage msg;
	bool success = false;

   // Prepare response message
   msg.SetCode(CMD_REQUEST_COMPLETED);
   msg.SetId(request->GetId());

   NetObj *object = FindObjectById(request->GetVariableLong(VID_OBJECT_ID));
   if (object != NULL)
   {
		if (object->checkAccessRights(m_dwUserId, OBJECT_ACCESS_READ))
		{
			if ((object->Type() == OBJECT_NODE) || (object->Type() == OBJECT_MOBILEDEVICE) || (object->Type() == OBJECT_CLUSTER))
			{
				if (!(g_dwFlags & AF_DB_CONNECTION_LOST))
				{
					success = getCollectedDataFromDB(request, &msg, (DataCollectionTarget *)object, DCO_TYPE_TABLE);
				}
				else
				{
					msg.SetVariable(VID_RCC, RCC_DB_CONNECTION_LOST);
				}
			}
			else
			{
				msg.SetVariable(VID_RCC, RCC_INCOMPATIBLE_OPERATION);
			}
		}
		else
		{
			msg.SetVariable(VID_RCC, RCC_ACCESS_DENIED);
		}
   }
   else
   {
      msg.SetVariable(VID_RCC, RCC_INVALID_OBJECT_ID);
   }

	if (!success)
      sendMessage(&msg);
}

/**
 * Send latest collected values for all DCIs of given node
 */
void ClientSession::getLastValues(CSCPMessage *pRequest)
{
   CSCPMessage msg;
   NetObj *object;

   // Prepare response message
   msg.SetCode(CMD_REQUEST_COMPLETED);
   msg.SetId(pRequest->GetId());

   // Get node id and check object class and access rights
   object = FindObjectById(pRequest->GetVariableLong(VID_OBJECT_ID));
   if (object != NULL)
   {
      if (object->checkAccessRights(m_dwUserId, OBJECT_ACCESS_READ))
      {
         if ((object->Type() == OBJECT_NODE) || (object->Type() == OBJECT_MOBILEDEVICE) ||
             (object->Type() == OBJECT_TEMPLATE) || (object->Type() == OBJECT_CLUSTER))
         {
            msg.SetVariable(VID_RCC, ((Template *)object)->getLastValues(&msg, pRequest->GetVariableShort(VID_OBJECT_TOOLTIP_ONLY) ? true : false));
         }
         else
         {
            msg.SetVariable(VID_RCC, RCC_INCOMPATIBLE_OPERATION);
         }
      }
      else
      {
         msg.SetVariable(VID_RCC, RCC_ACCESS_DENIED);
      }
   }
   else  // No object with given ID
   {
      msg.SetVariable(VID_RCC, RCC_INVALID_OBJECT_ID);
   }

   // Send response
   sendMessage(&msg);
}

/**
 * Send latest collected values for given table DCI of given node
 */
void ClientSession::getTableLastValues(CSCPMessage *pRequest)
{
   CSCPMessage msg;
   NetObj *object;

   // Prepare response message
   msg.SetCode(CMD_REQUEST_COMPLETED);
   msg.SetId(pRequest->GetId());

   // Get node id and check object class and access rights
   object = FindObjectById(pRequest->GetVariableLong(VID_OBJECT_ID));
   if (object != NULL)
   {
      if (object->checkAccessRights(m_dwUserId, OBJECT_ACCESS_READ))
      {
         if ((object->Type() == OBJECT_NODE) || (object->Type() == OBJECT_MOBILEDEVICE) || (object->Type() == OBJECT_CLUSTER))
         {
				msg.SetVariable(VID_RCC, ((DataCollectionTarget *)object)->getTableLastValues(pRequest->GetVariableLong(VID_DCI_ID), &msg));
         }
         else
         {
            msg.SetVariable(VID_RCC, RCC_INCOMPATIBLE_OPERATION);
         }
      }
      else
      {
         msg.SetVariable(VID_RCC, RCC_ACCESS_DENIED);
      }
   }
   else  // No object with given ID
   {
      msg.SetVariable(VID_RCC, RCC_INVALID_OBJECT_ID);
   }

   // Send response
   sendMessage(&msg);
}

/**
 * Open event processing policy
 */
void ClientSession::openEPP(CSCPMessage *request)
{
   CSCPMessage msg;
   bool success = false;

   // Prepare response message
   msg.SetCode(CMD_REQUEST_COMPLETED);
   msg.SetId(request->GetId());

   bool readOnly = request->GetVariableShort(VID_READ_ONLY) ? true : false;

   if (checkSysAccessRights(SYSTEM_ACCESS_EPP))
   {
      TCHAR buffer[256];
      if (!readOnly && !LockComponent(CID_EPP, m_dwIndex, m_szUserName, NULL, buffer))
      {
         msg.SetVariable(VID_RCC, RCC_COMPONENT_LOCKED);
         msg.SetVariable(VID_LOCKED_BY, buffer);
      }
      else
      {
         if (!readOnly)
         {
            m_dwFlags |= CSF_EPP_LOCKED;
         }
         msg.SetVariable(VID_RCC, RCC_SUCCESS);
         msg.SetVariable(VID_NUM_RULES, g_pEventPolicy->getNumRules());
         success = true;
      }
   }
   else
   {
      // Current user has no rights for event policy management
      msg.SetVariable(VID_RCC, RCC_ACCESS_DENIED);
   }

   // Send response
   sendMessage(&msg);

   // Send policy to client
   if (success)
      g_pEventPolicy->sendToClient(this, request->GetId());
}

/**
 * Close event processing policy
 */
void ClientSession::closeEPP(UINT32 dwRqId)
{
   CSCPMessage msg;

   // Prepare response message
   msg.SetCode(CMD_REQUEST_COMPLETED);
   msg.SetId(dwRqId);

   if (m_dwSystemAccess & SYSTEM_ACCESS_EPP)
   {
      if (m_dwFlags & CSF_EPP_LOCKED)
      {
         UnlockComponent(CID_EPP);
         m_dwFlags &= ~CSF_EPP_LOCKED;
      }
      msg.SetVariable(VID_RCC, RCC_SUCCESS);
   }
   else
   {
      // Current user has no rights for event policy management
      msg.SetVariable(VID_RCC, RCC_ACCESS_DENIED);
   }

   // Send response
   sendMessage(&msg);
}


//
// Save event processing policy
//

void ClientSession::saveEPP(CSCPMessage *pRequest)
{
   CSCPMessage msg;

   // Prepare response message
   msg.SetCode(CMD_REQUEST_COMPLETED);
   msg.SetId(pRequest->GetId());

   if (m_dwSystemAccess & SYSTEM_ACCESS_EPP)
   {
      if (m_dwFlags & CSF_EPP_LOCKED)
      {
         msg.SetVariable(VID_RCC, RCC_SUCCESS);
         m_dwNumRecordsToUpload = pRequest->GetVariableLong(VID_NUM_RULES);
         m_dwRecordsUploaded = 0;
         if (m_dwNumRecordsToUpload == 0)
         {
            g_pEventPolicy->replacePolicy(0, NULL);
            g_pEventPolicy->saveToDB();
         }
         else
         {
            m_dwFlags |= CSF_EPP_UPLOAD;
            m_ppEPPRuleList = (EPRule **)malloc(sizeof(EPRule *) * m_dwNumRecordsToUpload);
            memset(m_ppEPPRuleList, 0, sizeof(EPRule *) * m_dwNumRecordsToUpload);
         }
         debugPrintf(5, _T("Accepted EPP upload request for %d rules"), m_dwNumRecordsToUpload);
      }
      else
      {
         msg.SetVariable(VID_RCC, RCC_OUT_OF_STATE_REQUEST);
      }
   }
   else
   {
      // Current user has no rights for event policy management
      msg.SetVariable(VID_RCC, RCC_ACCESS_DENIED);
   }

   // Send response
   sendMessage(&msg);
}


//
// Process EPP rule received from client
//

void ClientSession::processEPPRecord(CSCPMessage *pRequest)
{
   if (!(m_dwFlags & CSF_EPP_LOCKED))
   {
      CSCPMessage msg;

      msg.SetCode(CMD_REQUEST_COMPLETED);
      msg.SetId(pRequest->GetId());
      msg.SetVariable(VID_RCC, RCC_OUT_OF_STATE_REQUEST);
      sendMessage(&msg);
   }
   else
   {
      if (m_dwRecordsUploaded < m_dwNumRecordsToUpload)
      {
         m_ppEPPRuleList[m_dwRecordsUploaded] = new EPRule(pRequest);
         m_dwRecordsUploaded++;
         if (m_dwRecordsUploaded == m_dwNumRecordsToUpload)
         {
            CSCPMessage msg;

            // All records received, replace event policy...
            debugPrintf(5, _T("Replacing event processing policy with a new one at %p (%d rules)"),
                        m_ppEPPRuleList, m_dwNumRecordsToUpload);
            g_pEventPolicy->replacePolicy(m_dwNumRecordsToUpload, m_ppEPPRuleList);
            g_pEventPolicy->saveToDB();
            m_ppEPPRuleList = NULL;

            // ... and send final confirmation
            msg.SetCode(CMD_REQUEST_COMPLETED);
            msg.SetId(pRequest->GetId());
            msg.SetVariable(VID_RCC, RCC_SUCCESS);
            sendMessage(&msg);

            m_dwFlags &= ~CSF_EPP_UPLOAD;
         }
      }
   }
}

/**
 * Send compiled MIB file to client
 */
void ClientSession::sendMib(CSCPMessage *request)
{
   TCHAR szBuffer[MAX_PATH];

   // Send compiled MIB file
   _tcscpy(szBuffer, g_szDataDir);
   _tcscat(szBuffer, DFILE_COMPILED_MIB);
	sendFile(szBuffer, request->GetId(), 0);
}

/**
 * Send timestamp of compiled MIB file to client
 */
void ClientSession::sendMIBTimestamp(UINT32 dwRqId)
{
   CSCPMessage msg;
   TCHAR szBuffer[MAX_PATH];
   UINT32 dwResult, dwTimeStamp;

   // Prepare response message
   msg.SetCode(CMD_REQUEST_COMPLETED);
   msg.SetId(dwRqId);

   _tcscpy(szBuffer, g_szDataDir);
   _tcscat(szBuffer, DFILE_COMPILED_MIB);
   dwResult = SNMPGetMIBTreeTimestamp(szBuffer, &dwTimeStamp);
   if (dwResult == SNMP_ERR_SUCCESS)
   {
      msg.SetVariable(VID_RCC, RCC_SUCCESS);
      msg.SetVariable(VID_TIMESTAMP, dwTimeStamp);
		msg.SetVariable(VID_FILE_SIZE, FileSize(szBuffer));
   }
   else
   {
      switch(dwResult)
      {
         case SNMP_ERR_FILE_IO:
            msg.SetVariable(VID_RCC, RCC_FILE_IO_ERROR);
            break;
         case SNMP_ERR_BAD_FILE_HEADER:
            msg.SetVariable(VID_RCC, RCC_CORRUPTED_MIB_FILE);
            break;
         default:
            msg.SetVariable(VID_RCC, RCC_INTERNAL_ERROR);
            break;
      }
   }

   // Send response
   sendMessage(&msg);
}

/**
 * Create new object
 */
void ClientSession::createObject(CSCPMessage *pRequest)
{
   CSCPMessage msg;
   NetObj *object, *pParent;
   int iClass, iServiceType;
   TCHAR szObjectName[MAX_OBJECT_NAME], nodePrimaryName[MAX_DNS_NAME], deviceId[MAX_OBJECT_NAME];
   TCHAR *pszRequest, *pszResponse, *pszComments;
   UINT32 dwIpAddr, zoneId, nodeId;
   WORD wIpProto, wIpPort;
	BYTE macAddr[MAC_ADDR_LENGTH];
   BOOL bParentAlwaysValid = FALSE;

   // Prepare response message
   msg.SetCode(CMD_REQUEST_COMPLETED);
   msg.SetId(pRequest->GetId());

   iClass = pRequest->GetVariableShort(VID_OBJECT_CLASS);
	zoneId = pRequest->GetVariableLong(VID_ZONE_ID);

   // Find parent object
   pParent = FindObjectById(pRequest->GetVariableLong(VID_PARENT_ID));
   if (iClass == OBJECT_NODE)
   {
		if (pRequest->IsVariableExist(VID_PRIMARY_NAME))
		{
			pRequest->GetVariableStr(VID_PRIMARY_NAME, nodePrimaryName, MAX_DNS_NAME);
			dwIpAddr = ntohl(ResolveHostName(nodePrimaryName));
		}
		else
		{
			dwIpAddr = pRequest->GetVariableLong(VID_IP_ADDRESS);
			IpToStr(dwIpAddr, nodePrimaryName);
		}
      if ((pParent == NULL) && (dwIpAddr != 0))
      {
         pParent = FindSubnetForNode(zoneId, dwIpAddr);
         bParentAlwaysValid = TRUE;
      }
   }
   if ((pParent != NULL) || (iClass == OBJECT_NODE))
   {
      // User should have create access to parent object
      if ((pParent != NULL) ?
            pParent->checkAccessRights(m_dwUserId, OBJECT_ACCESS_CREATE) :
            g_pEntireNet->checkAccessRights(m_dwUserId, OBJECT_ACCESS_CREATE))
      {
         // Parent object should be of valid type
         if (bParentAlwaysValid || IsValidParentClass(iClass, (pParent != NULL) ? pParent->Type() : -1))
         {
				// Check zone
				bool zoneIsValid;
				if (IsZoningEnabled() && (zoneId != 0) && (iClass != OBJECT_ZONE))
				{
					zoneIsValid = (g_idxZoneByGUID.get(zoneId) != NULL);
				}
				else
				{
					zoneIsValid = true;
				}
				if (zoneIsValid)
				{
					pRequest->GetVariableStr(VID_OBJECT_NAME, szObjectName, MAX_OBJECT_NAME);
					if (IsValidObjectName(szObjectName, TRUE))
					{
                  // Do additional validation by modules
                  UINT32 moduleRCC = RCC_SUCCESS;
                  for(UINT32 i = 0; i < g_dwNumModules; i++)
	               {
		               if (g_pModuleList[i].pfValidateObjectCreation != NULL)
		               {
                        moduleRCC = g_pModuleList[i].pfValidateObjectCreation(iClass, szObjectName, dwIpAddr, zoneId, pRequest);
			               if (moduleRCC != RCC_SUCCESS)
                        {
                           DbgPrintf(4, _T("Creation of object \"%s\" of class %d blocked by module %s (RCC=%d)"), szObjectName, iClass, g_pModuleList[i].szName, moduleRCC);
                           break;
                        }
		               }
	               }

                  if (moduleRCC == RCC_SUCCESS)
                  {
                     ObjectTransactionStart();

						   // Create new object
						   switch(iClass)
						   {
							   case OBJECT_NODE:
								   object = PollNewNode(dwIpAddr,
															    pRequest->GetVariableLong(VID_IP_NETMASK),
															    pRequest->GetVariableLong(VID_CREATION_FLAGS),
															    pRequest->GetVariableShort(VID_AGENT_PORT),
															    pRequest->GetVariableShort(VID_SNMP_PORT),
															    szObjectName,
															    pRequest->GetVariableLong(VID_AGENT_PROXY),
															    pRequest->GetVariableLong(VID_SNMP_PROXY),
															    (pParent != NULL) ? ((pParent->Type() == OBJECT_CLUSTER) ? (Cluster *)pParent : NULL) : NULL,
															    zoneId, false, false);
								   if (object != NULL)
								   {
									   ((Node *)object)->setPrimaryName(nodePrimaryName);
								   }
								   break;
							   case OBJECT_MOBILEDEVICE:
								   pRequest->GetVariableStr(VID_DEVICE_ID, deviceId, MAX_OBJECT_NAME);
								   object = new MobileDevice(szObjectName, deviceId);
								   NetObjInsert(object, TRUE);
								   break;
							   case OBJECT_CONTAINER:
								   object = new Container(szObjectName, pRequest->GetVariableLong(VID_CATEGORY));
								   NetObjInsert(object, TRUE);
								   object->calculateCompoundStatus();	// Force status change to NORMAL
								   break;
							   case OBJECT_RACK:
								   object = new Rack(szObjectName, (int)pRequest->GetVariableShort(VID_HEIGHT));
								   NetObjInsert(object, TRUE);
								   break;
							   case OBJECT_TEMPLATEGROUP:
								   object = new TemplateGroup(szObjectName);
								   NetObjInsert(object, TRUE);
								   object->calculateCompoundStatus();	// Force status change to NORMAL
								   break;
							   case OBJECT_TEMPLATE:
								   object = new Template(szObjectName);
								   NetObjInsert(object, TRUE);
								   object->calculateCompoundStatus();	// Force status change to NORMAL
								   break;
							   case OBJECT_POLICYGROUP:
								   object = new PolicyGroup(szObjectName);
								   NetObjInsert(object, TRUE);
								   object->calculateCompoundStatus();	// Force status change to NORMAL
								   break;
							   case OBJECT_AGENTPOLICY_CONFIG:
								   object = new AgentPolicyConfig(szObjectName);
								   NetObjInsert(object, TRUE);
								   object->calculateCompoundStatus();	// Force status change to NORMAL
								   break;
							   case OBJECT_CLUSTER:
								   object = new Cluster(szObjectName, zoneId);
								   NetObjInsert(object, TRUE);
								   break;
							   case OBJECT_NETWORKSERVICE:
								   iServiceType = (int)pRequest->GetVariableShort(VID_SERVICE_TYPE);
								   wIpProto = pRequest->GetVariableShort(VID_IP_PROTO);
								   wIpPort = pRequest->GetVariableShort(VID_IP_PORT);
								   pszRequest = pRequest->GetVariableStr(VID_SERVICE_REQUEST);
								   pszResponse = pRequest->GetVariableStr(VID_SERVICE_RESPONSE);
								   object = new NetworkService(iServiceType, wIpProto, wIpPort,
																	     pszRequest, pszResponse, (Node *)pParent);
								   object->setName(szObjectName);
								   NetObjInsert(object, TRUE);
								   break;
							   case OBJECT_VPNCONNECTOR:
								   object = new VPNConnector(TRUE);
								   object->setName(szObjectName);
								   NetObjInsert(object, TRUE);
								   break;
							   case OBJECT_CONDITION:
								   object = new Condition(TRUE);
								   object->setName(szObjectName);
								   NetObjInsert(object, TRUE);
								   break;
							   case OBJECT_NETWORKMAPGROUP:
								   object = new NetworkMapGroup(szObjectName);
								   NetObjInsert(object, TRUE);
								   object->calculateCompoundStatus();	// Force status change to NORMAL
								   break;
							   case OBJECT_NETWORKMAP:
								   object = new NetworkMap((int)pRequest->GetVariableShort(VID_MAP_TYPE), pRequest->GetVariableLong(VID_SEED_OBJECT));
								   object->setName(szObjectName);
								   NetObjInsert(object, TRUE);
								   break;
							   case OBJECT_DASHBOARD:
								   object = new Dashboard(szObjectName);
								   NetObjInsert(object, TRUE);
								   break;
							   case OBJECT_ZONE:
								   if ((zoneId > 0) && (g_idxZoneByGUID.get(zoneId) == NULL))
								   {
									   object = new Zone(zoneId, szObjectName);
									   NetObjInsert(object, TRUE);
								   }
								   else
								   {
									   object = NULL;
								   }
								   break;
							   case OBJECT_REPORTGROUP:
								   object = new ReportGroup(szObjectName);
								   NetObjInsert(object, TRUE);
								   object->calculateCompoundStatus();	// Force status change to NORMAL
								   break;
							   case OBJECT_REPORT:
								   object = new Report(szObjectName);
								   NetObjInsert(object, TRUE);
								   break;
							   case OBJECT_BUSINESSSERVICE:
								   object = new BusinessService(szObjectName);
								   NetObjInsert(object, TRUE);
								   break;
							   case OBJECT_NODELINK:
								   nodeId = pRequest->GetVariableLong(VID_NODE_ID);
								   if (nodeId > 0)
								   {
									   object = new NodeLink(szObjectName, nodeId);
									   NetObjInsert(object, TRUE);
								   }
								   else
								   {
									   object = NULL;
								   }
								   break;
							   case OBJECT_SLMCHECK:
								   object = new SlmCheck(szObjectName, pRequest->GetVariableShort(VID_IS_TEMPLATE) ? true : false);
								   NetObjInsert(object, TRUE);
								   break;
							   case OBJECT_INTERFACE:
								   pRequest->GetVariableBinary(VID_MAC_ADDR, macAddr, MAC_ADDR_LENGTH);
								   object = ((Node *)pParent)->createNewInterface(pRequest->GetVariableLong(VID_IP_ADDRESS),
								                                                   pRequest->GetVariableLong(VID_IP_NETMASK),
								                                                   szObjectName, NULL,
																				               pRequest->GetVariableLong(VID_IF_INDEX),
								                                                   pRequest->GetVariableLong(VID_IF_TYPE),
																				               macAddr, 0,
																				               pRequest->GetVariableLong(VID_IF_SLOT),
																				               pRequest->GetVariableLong(VID_IF_PORT),
																				               pRequest->GetVariableShort(VID_IS_PHYS_PORT) ? true : false,
																								   true,
                                                                           false);
								   break;
							   default:
								   // Try to create unknown classes by modules
								   for(UINT32 i = 0; i < g_dwNumModules; i++)
								   {
									   if (g_pModuleList[i].pfCreateObject != NULL)
									   {
										   object = g_pModuleList[i].pfCreateObject(iClass, szObjectName, pParent, pRequest);
										   if (object != NULL)
											   break;
									   }
								   }
								   break;
						   }

						   // If creation was successful do binding and set comments if needed
						   if (object != NULL)
						   {
							   WriteAuditLog(AUDIT_OBJECTS, TRUE, m_dwUserId, m_workstation, object->Id(), _T("Object %s created"), object->Name());
							   if ((pParent != NULL) &&          // parent can be NULL for nodes
							       (iClass != OBJECT_INTERFACE)) // interface already linked by Node::createNewInterface
							   {
								   pParent->AddChild(object);
								   object->AddParent(pParent);
								   pParent->calculateCompoundStatus();
								   if (pParent->Type() == OBJECT_CLUSTER)
								   {
									   ((Cluster *)pParent)->applyToTarget((DataCollectionTarget *)object);
								   }
								   if (object->Type() == OBJECT_NODELINK)
								   {
									   ((NodeLink *)object)->applyTemplates();
								   }
								   if (object->Type() == OBJECT_NETWORKSERVICE)
								   {
									   if (pRequest->GetVariableShort(VID_CREATE_STATUS_DCI))
									   {
										   TCHAR dciName[MAX_DB_STRING], dciDescription[MAX_DB_STRING];

										   _sntprintf(dciName, MAX_DB_STRING, _T("ChildStatus(%d)"), object->Id());
										   _sntprintf(dciDescription, MAX_DB_STRING, _T("Status of network service %s"), object->Name());
										   ((Node *)pParent)->addDCObject(new DCItem(CreateUniqueId(IDG_ITEM), dciName, DS_INTERNAL, DCI_DT_INT,
											   ConfigReadInt(_T("DefaultDCIPollingInterval"), 60),
											   ConfigReadInt(_T("DefaultDCIRetentionTime"), 30), (Node *)pParent, dciDescription));
									   }
								   }
							   }

							   pszComments = pRequest->GetVariableStr(VID_COMMENTS);
							   if (pszComments != NULL)
								   object->setComments(pszComments);

							   object->unhide();
							   msg.SetVariable(VID_RCC, RCC_SUCCESS);
							   msg.SetVariable(VID_OBJECT_ID, object->Id());
						   }
						   else
						   {
							   // :DIRTY HACK:
							   // PollNewNode will return NULL only if IP already
							   // in use. some new() can fail there too, but server will
							   // crash in that case
							   if (iClass == OBJECT_NODE)
							   {
                  		   msg.SetVariable(VID_RCC, RCC_ALREADY_EXIST);
							   }
							   else if (iClass == OBJECT_ZONE)
							   {
                  		   msg.SetVariable(VID_RCC, RCC_ZONE_ID_ALREADY_IN_USE);
							   }
							   else
							   {
                  		   msg.SetVariable(VID_RCC, RCC_OBJECT_CREATION_FAILED);
							   }
						   }

                     ObjectTransactionEnd();
                  }
                  else
                  {
   						msg.SetVariable(VID_RCC, moduleRCC);
                  }
					}
					else
					{
						msg.SetVariable(VID_RCC, RCC_INVALID_OBJECT_NAME);
					}
				}
				else
				{
					msg.SetVariable(VID_RCC, RCC_INVALID_ZONE_ID);
				}
         }
         else
         {
            msg.SetVariable(VID_RCC, RCC_INCOMPATIBLE_OPERATION);
         }
      }
      else
      {
         msg.SetVariable(VID_RCC, RCC_ACCESS_DENIED);
      }
   }
   else
   {
      msg.SetVariable(VID_RCC, RCC_INVALID_OBJECT_ID);
   }

   // Send response
   sendMessage(&msg);
}

/**
 * Add cluster node
 */
void ClientSession::addClusterNode(CSCPMessage *request)
{
   CSCPMessage msg;
	NetObj *cluster, *node;

	msg.SetId(request->GetId());
	msg.SetCode(CMD_REQUEST_COMPLETED);

   cluster = FindObjectById(request->GetVariableLong(VID_PARENT_ID));
   node = FindObjectById(request->GetVariableLong(VID_CHILD_ID));
	if ((cluster != NULL) && (node != NULL))
	{
		if ((cluster->Type() == OBJECT_CLUSTER) && (node->Type() == OBJECT_NODE))
		{
			if (((Node *)node)->getMyCluster() == NULL)
			{
				if (cluster->checkAccessRights(m_dwUserId, OBJECT_ACCESS_MODIFY) &&
					 node->checkAccessRights(m_dwUserId, OBJECT_ACCESS_MODIFY))
				{
					((Cluster *)cluster)->applyToTarget((Node *)node);
					((Node *)node)->setRecheckCapsFlag();
					((Node *)node)->forceConfigurationPoll();

					msg.SetVariable(VID_RCC, RCC_SUCCESS);
					WriteAuditLog(AUDIT_OBJECTS, TRUE, m_dwUserId, m_workstation, cluster->Id(),
									  _T("Node %s [%d] added to cluster %s [%d]"),
									  node->Name(), node->Id(), cluster->Name(), cluster->Id());
				}
				else
				{
					msg.SetVariable(VID_RCC, RCC_ACCESS_DENIED);
					WriteAuditLog(AUDIT_OBJECTS, FALSE, m_dwUserId, m_workstation, cluster->Id(),
									  _T("Access denied on adding node %s [%d] to cluster %s [%d]"),
									  node->Name(), node->Id(), cluster->Name(), cluster->Id());
				}
			}
			else
			{
				msg.SetVariable(VID_RCC, RCC_CLUSTER_MEMBER_ALREADY);
			}
		}
		else
		{
			msg.SetVariable(VID_RCC, RCC_INCOMPATIBLE_OPERATION);
		}
	}
	else
	{
		msg.SetVariable(VID_RCC, RCC_INVALID_OBJECT_ID);
	}

   // Send response
   sendMessage(&msg);
}

/**
 * Bind/unbind object
 */
void ClientSession::changeObjectBinding(CSCPMessage *pRequest, BOOL bBind)
{
   CSCPMessage msg;
   NetObj *pParent, *pChild;

   // Prepare response message
   msg.SetCode(CMD_REQUEST_COMPLETED);
   msg.SetId(pRequest->GetId());

   // Get parent and child objects
   pParent = FindObjectById(pRequest->GetVariableLong(VID_PARENT_ID));
   pChild = FindObjectById(pRequest->GetVariableLong(VID_CHILD_ID));

   // Check access rights and change binding
   if ((pParent != NULL) && (pChild != NULL))
   {
      // User should have modify access to both objects
      if ((pParent->checkAccessRights(m_dwUserId, OBJECT_ACCESS_MODIFY)) &&
          (pChild->checkAccessRights(m_dwUserId, OBJECT_ACCESS_MODIFY)))
      {
         // Parent object should be container or service root,
			// or template group/root for templates and template groups
         // For unbind, it can also be template or cluster
         if (IsValidParentClass(pChild->Type(), pParent->Type()))
         {
            if (bBind)
            {
               // Prevent loops
               if (!pChild->isChild(pParent->Id()))
               {
                  ObjectTransactionStart();
                  pParent->AddChild(pChild);
                  pChild->AddParent(pParent);
                  ObjectTransactionEnd();
                  pParent->calculateCompoundStatus();
                  msg.SetVariable(VID_RCC, RCC_SUCCESS);

						if ((pParent->Type() == OBJECT_BUSINESSSERVICEROOT) || (pParent->Type() == OBJECT_BUSINESSSERVICE))
						{
							((ServiceContainer *)pParent)->initUptimeStats();
						}
               }
               else
               {
                  msg.SetVariable(VID_RCC, RCC_OBJECT_LOOP);
               }
            }
            else
            {
               ObjectTransactionStart();
               pParent->DeleteChild(pChild);
               pChild->DeleteParent(pParent);
               ObjectTransactionEnd();
               pParent->calculateCompoundStatus();
               if ((pParent->Type() == OBJECT_TEMPLATE) &&
                   ((pChild->Type() == OBJECT_NODE) || (pChild->Type() == OBJECT_CLUSTER) || (pChild->Type() == OBJECT_MOBILEDEVICE)))
               {
                  ((Template *)pParent)->queueRemoveFromTarget(pChild->Id(), pRequest->GetVariableShort(VID_REMOVE_DCI));
               }
               else if ((pParent->Type() == OBJECT_CLUSTER) &&
                        (pChild->Type() == OBJECT_NODE))
               {
                  ((Cluster *)pParent)->queueRemoveFromTarget(pChild->Id(), TRUE);
						((Node *)pChild)->setRecheckCapsFlag();
						((Node *)pChild)->forceConfigurationPoll();
               }
					else if ((pParent->Type() == OBJECT_BUSINESSSERVICEROOT) || (pParent->Type() == OBJECT_BUSINESSSERVICE))
					{
						((ServiceContainer *)pParent)->initUptimeStats();
					}
               msg.SetVariable(VID_RCC, RCC_SUCCESS);
            }
         }
         else
         {
            msg.SetVariable(VID_RCC, RCC_INCOMPATIBLE_OPERATION);
         }
      }
      else
      {
         msg.SetVariable(VID_RCC, RCC_ACCESS_DENIED);
      }
   }
   else
   {
      msg.SetVariable(VID_RCC, RCC_INVALID_OBJECT_ID);
   }

   // Send response
   sendMessage(&msg);
}

/**
 * Worker thread for object deletion
 */
static THREAD_RESULT THREAD_CALL DeleteObjectWorker(void *arg)
{
   ObjectTransactionStart();
	((NetObj *)arg)->deleteObject();
   ObjectTransactionEnd();
	return THREAD_OK;
}

/**
 * Delete object
 */
void ClientSession::deleteObject(CSCPMessage *pRequest)
{
   CSCPMessage msg;
   NetObj *object;

   // Prepare response message
   msg.SetCode(CMD_REQUEST_COMPLETED);
   msg.SetId(pRequest->GetId());

   // Find object to be deleted
   object = FindObjectById(pRequest->GetVariableLong(VID_OBJECT_ID));
   if (object != NULL)
   {
      // Check if it is a built-in object, like "Entire Network"
      if (object->Id() >= 10)  // FIXME: change to 100
      {
         // Check access rights
         if (object->checkAccessRights(m_dwUserId, OBJECT_ACCESS_DELETE))
         {
				if ((object->Type() != OBJECT_ZONE) || object->isEmpty())
				{
					ThreadCreate(DeleteObjectWorker, 0, object);
					msg.SetVariable(VID_RCC, RCC_SUCCESS);
               WriteAuditLog(AUDIT_OBJECTS, TRUE, m_dwUserId, m_workstation, object->Id(), _T("Object %s deleted"), object->Name());
				}
				else
				{
	            msg.SetVariable(VID_RCC, RCC_ZONE_NOT_EMPTY);
				}
         }
         else
         {
            msg.SetVariable(VID_RCC, RCC_ACCESS_DENIED);
            WriteAuditLog(AUDIT_OBJECTS, FALSE, m_dwUserId, m_workstation, object->Id(), _T("Access denied on delete object %s"), object->Name());
         }
      }
      else
      {
         msg.SetVariable(VID_RCC, RCC_ACCESS_DENIED);
         WriteAuditLog(AUDIT_OBJECTS, FALSE, m_dwUserId, m_workstation, object->Id(), _T("Access denied on delete object %s"), object->Name());
      }
   }
   else
   {
      msg.SetVariable(VID_RCC, RCC_INVALID_OBJECT_ID);
   }

   // Send response
   sendMessage(&msg);
}

/**
 * Process changes in alarms
 */
void ClientSession::onAlarmUpdate(UINT32 dwCode, NXC_ALARM *pAlarm)
{
   UPDATE_INFO *pUpdate;
   NetObj *object;

   if (isAuthenticated() && (m_dwActiveChannels & NXC_CHANNEL_ALARMS))
   {
      object = FindObjectById(pAlarm->dwSourceObject);
      if (object != NULL)
         if (object->checkAccessRights(m_dwUserId, OBJECT_ACCESS_READ_ALARMS))
         {
            pUpdate = (UPDATE_INFO *)malloc(sizeof(UPDATE_INFO));
            pUpdate->dwCategory = INFO_CAT_ALARM;
            pUpdate->dwCode = dwCode;
            pUpdate->pData = nx_memdup(pAlarm, sizeof(NXC_ALARM));
            m_pUpdateQueue->Put(pUpdate);
         }
   }
}

/**
 * Send all alarms to client
 */
void ClientSession::sendAllAlarms(UINT32 dwRqId)
{
   MutexLock(m_mutexSendAlarms);
   g_alarmMgr.sendAlarmsToClient(dwRqId, this);
   MutexUnlock(m_mutexSendAlarms);
}

/**
 * Get specific alarm object
 */
void ClientSession::getAlarm(CSCPMessage *request)
{
   CSCPMessage msg;

   // Prepare response message
   msg.SetCode(CMD_REQUEST_COMPLETED);
   msg.SetId(request->GetId());

   // Get alarm id and it's source object
   UINT32 dwAlarmId = request->GetVariableLong(VID_ALARM_ID);
   NetObj *object = g_alarmMgr.getAlarmSourceObject(dwAlarmId);
   if (object != NULL)
   {
      // User should have "view alarm" right to the object
      if (object->checkAccessRights(m_dwUserId, OBJECT_ACCESS_READ_ALARMS))
      {
         msg.SetVariable(VID_RCC, g_alarmMgr.getAlarm(dwAlarmId, &msg));
      }
      else
      {
         msg.SetVariable(VID_RCC, RCC_ACCESS_DENIED);
			WriteAuditLog(AUDIT_OBJECTS, FALSE, m_dwUserId, m_workstation, object->Id(), _T("Access denied on get alarm for object %s"), object->Name());
      }
   }
   else
   {
      // Normally, for existing alarms object will not be NULL,
      // so we assume that alarm id is invalid
      msg.SetVariable(VID_RCC, RCC_INVALID_ALARM_ID);
   }

   // Send response
   sendMessage(&msg);
}

/**
 * Get all related events for specific alarm object
 */
void ClientSession::getAlarmEvents(CSCPMessage *request)
{
   CSCPMessage msg;

   // Prepare response message
   msg.SetCode(CMD_REQUEST_COMPLETED);
   msg.SetId(request->GetId());

   // Get alarm id and it's source object
   UINT32 dwAlarmId = request->GetVariableLong(VID_ALARM_ID);
   NetObj *object = g_alarmMgr.getAlarmSourceObject(dwAlarmId);
   if (object != NULL)
   {
      // User should have "view alarm" right to the object and
		// system-wide "view event log" access
      if ((m_dwSystemAccess & SYSTEM_ACCESS_VIEW_EVENT_LOG) && object->checkAccessRights(m_dwUserId, OBJECT_ACCESS_READ_ALARMS))
      {
         msg.SetVariable(VID_RCC, g_alarmMgr.getAlarmEvents(dwAlarmId, &msg));
      }
      else
      {
         msg.SetVariable(VID_RCC, RCC_ACCESS_DENIED);
			WriteAuditLog(AUDIT_OBJECTS, FALSE, m_dwUserId, m_workstation, object->Id(), _T("Access denied on get alarm events for object %s"), object->Name());
      }
   }
   else
   {
      // Normally, for existing alarms object will not be NULL,
      // so we assume that alarm id is invalid
      msg.SetVariable(VID_RCC, RCC_INVALID_ALARM_ID);
   }

   // Send response
   sendMessage(&msg);
}

/**
 * Acknowledge alarm
 */
void ClientSession::acknowledgeAlarm(CSCPMessage *pRequest)
{
   CSCPMessage msg;

   // Prepare response message
   msg.SetCode(CMD_REQUEST_COMPLETED);
   msg.SetId(pRequest->GetId());

   // Get alarm id and it's source object
   UINT32 dwAlarmId = pRequest->GetVariableLong(VID_ALARM_ID);
   NetObj *object = g_alarmMgr.getAlarmSourceObject(dwAlarmId);
   if (object != NULL)
   {
      // User should have "acknowledge alarm" right to the object
      if (object->checkAccessRights(m_dwUserId, OBJECT_ACCESS_ACK_ALARMS))
      {
			msg.SetVariable(VID_RCC, g_alarmMgr.ackById(dwAlarmId, this, pRequest->GetVariableShort(VID_STICKY_FLAG) != 0, pRequest->GetVariableLong(VID_TIMESTAMP)));
      }
      else
      {
         msg.SetVariable(VID_RCC, RCC_ACCESS_DENIED);
			WriteAuditLog(AUDIT_OBJECTS, FALSE, m_dwUserId, m_workstation, object->Id(), _T("Access denied on acknowledged alarm on object %s"), object->Name());
      }
   }
   else
   {
      // Normally, for existing alarms object will not be NULL,
      // so we assume that alarm id is invalid
      msg.SetVariable(VID_RCC, RCC_INVALID_ALARM_ID);
   }

   // Send response
   sendMessage(&msg);
}

/**
 * Resolve/Terminate alarm
 */
void ClientSession::resolveAlarm(CSCPMessage *pRequest, bool terminate)
{
   CSCPMessage msg;

   // Prepare response message
   msg.SetCode(CMD_REQUEST_COMPLETED);
   msg.SetId(pRequest->GetId());

   // Get alarm id and it's source object
   UINT32 dwAlarmId = pRequest->GetVariableLong(VID_ALARM_ID);
   NetObj *object = g_alarmMgr.getAlarmSourceObject(dwAlarmId);
   if (object != NULL)
   {
      // User should have "terminate alarm" right to the object
      if (object->checkAccessRights(m_dwUserId, OBJECT_ACCESS_TERM_ALARMS))
      {
         msg.SetVariable(VID_RCC, g_alarmMgr.resolveById(dwAlarmId, this, terminate));
      }
      else
      {
         msg.SetVariable(VID_RCC, RCC_ACCESS_DENIED);
			WriteAuditLog(AUDIT_OBJECTS, FALSE, m_dwUserId, m_workstation, object->Id(),
            _T("Access denied on %s alarm on object %s"), terminate ? _T("terminate") : _T("resolve"), object->Name());
      }
   }
   else
   {
      // Normally, for existing alarms object will not be NULL,
      // so we assume that alarm id is invalid
      msg.SetVariable(VID_RCC, RCC_INVALID_ALARM_ID);
   }

   // Send response
   sendMessage(&msg);
}

/**
 * Delete alarm
 */
void ClientSession::deleteAlarm(CSCPMessage *pRequest)
{
   CSCPMessage msg;

   // Prepare response message
   msg.SetCode(CMD_REQUEST_COMPLETED);
   msg.SetId(pRequest->GetId());

   // Get alarm id and it's source object
   UINT32 dwAlarmId = pRequest->GetVariableLong(VID_ALARM_ID);
   NetObj *object = g_alarmMgr.getAlarmSourceObject(dwAlarmId);
   if (object != NULL)
   {
      // User should have "terminate alarm" right to the object
      // and system right "delete alarms"
      if ((object->checkAccessRights(m_dwUserId, OBJECT_ACCESS_TERM_ALARMS)) &&
          (m_dwSystemAccess & SYSTEM_ACCESS_DELETE_ALARMS))
      {
         g_alarmMgr.deleteAlarm(dwAlarmId, false);
         msg.SetVariable(VID_RCC, RCC_SUCCESS);
      }
      else
      {
         msg.SetVariable(VID_RCC, RCC_ACCESS_DENIED);
			WriteAuditLog(AUDIT_OBJECTS, FALSE, m_dwUserId, m_workstation, object->Id(), _T("Access denied on delete alarm on object %s"), object->Name());
      }
   }
   else
   {
      // Normally, for existing alarms object will not be NULL,
      // so we assume that alarm id is invalid
      msg.SetVariable(VID_RCC, RCC_INVALID_ALARM_ID);
   }

   // Send response
   sendMessage(&msg);
}

/**
 * Get comments for given alarm
 */
void ClientSession::getAlarmNotes(CSCPMessage *request)
{
   CSCPMessage msg;

   // Prepare response message
   msg.SetCode(CMD_REQUEST_COMPLETED);
   msg.SetId(request->GetId());

   // Get alarm id and it's source object
   UINT32 alarmId = request->GetVariableLong(VID_ALARM_ID);
   NetObj *object = g_alarmMgr.getAlarmSourceObject(alarmId);
   if (object != NULL)
   {
      // User should have "view alarms" right to the object
		if (object->checkAccessRights(m_dwUserId, OBJECT_ACCESS_READ_ALARMS))
      {
			msg.SetVariable(VID_RCC, g_alarmMgr.getAlarmNotes(alarmId, &msg));
      }
      else
      {
         msg.SetVariable(VID_RCC, RCC_ACCESS_DENIED);
      }
   }
   else
   {
      // Normally, for existing alarms object will not be NULL,
      // so we assume that alarm id is invalid
      msg.SetVariable(VID_RCC, RCC_INVALID_ALARM_ID);
   }

   // Send response
   sendMessage(&msg);
}


/**
 * Update alarm comment
 */
void ClientSession::updateAlarmNote(CSCPMessage *request)
{
   CSCPMessage msg;

   // Prepare response message
   msg.SetCode(CMD_REQUEST_COMPLETED);
   msg.SetId(request->GetId());

   // Get alarm id and it's source object
   UINT32 alarmId = request->GetVariableLong(VID_ALARM_ID);
   NetObj *object = g_alarmMgr.getAlarmSourceObject(alarmId);
   if (object != NULL)
   {
      // User should have "acknowledge alarm" right to the object
		if (object->checkAccessRights(m_dwUserId, OBJECT_ACCESS_ACK_ALARMS))
      {
			UINT32 noteId = request->GetVariableLong(VID_NOTE_ID);
			TCHAR *text = request->GetVariableStr(VID_COMMENTS);
			msg.SetVariable(VID_RCC, g_alarmMgr.updateAlarmNote(alarmId, noteId, CHECK_NULL(text), m_dwUserId));
			safe_free(text);
      }
      else
      {
         msg.SetVariable(VID_RCC, RCC_ACCESS_DENIED);
      }
   }
   else
   {
      // Normally, for existing alarms object will not be NULL,
      // so we assume that alarm id is invalid
      msg.SetVariable(VID_RCC, RCC_INVALID_ALARM_ID);
   }

   // Send response
   sendMessage(&msg);
}

/**
 * Delete alarm comment
 */
void ClientSession::deleteAlarmNote(CSCPMessage *request)
{
   CSCPMessage msg;

   // Prepare response message
   msg.SetCode(CMD_REQUEST_COMPLETED);
   msg.SetId(request->GetId());

   // Get alarm id and it's source object
   UINT32 alarmId = request->GetVariableLong(VID_ALARM_ID);
   NetObj *object = g_alarmMgr.getAlarmSourceObject(alarmId);
   if (object != NULL)
   {
      // User should have "acknowledge alarm" right to the object
		if (object->checkAccessRights(m_dwUserId, OBJECT_ACCESS_ACK_ALARMS))
      {
			UINT32 noteId = request->GetVariableLong(VID_NOTE_ID);
			msg.SetVariable(VID_RCC, g_alarmMgr.deleteAlarmNoteByID(alarmId, noteId));
      }
      else
      {
         msg.SetVariable(VID_RCC, RCC_ACCESS_DENIED);
      }
   }
   else
   {
      // Normally, for existing alarms object will not be NULL,
      // so we assume that alarm id is invalid
      msg.SetVariable(VID_RCC, RCC_INVALID_ALARM_ID);
   }

   // Send response
   sendMessage(&msg);
}

void ClientSession::updateAlarmStatusFlow(CSCPMessage *request)
{
   CSCPMessage msg;

   // Prepare response message
   msg.SetCode(CMD_REQUEST_COMPLETED);
   msg.SetId(request->GetId());
   int status = request->GetVariableLong(VID_ALARM_STATUS_FLOW_STATE);

   ConfigWriteInt(_T("StrictAlarmStatusFlow"), status, false);
   msg.SetVariable(VID_RCC, RCC_SUCCESS);

   // Send response
   sendMessage(&msg);
}
//
// Create new action
//

void ClientSession::createAction(CSCPMessage *pRequest)
{
   CSCPMessage msg;

   // Prepare response message
   msg.SetCode(CMD_REQUEST_COMPLETED);
   msg.SetId(pRequest->GetId());

   // Check user rights
   if (m_dwSystemAccess & SYSTEM_ACCESS_MANAGE_ACTIONS)
   {
      UINT32 dwResult, dwActionId;
      TCHAR szActionName[MAX_OBJECT_NAME];

      pRequest->GetVariableStr(VID_ACTION_NAME, szActionName, MAX_OBJECT_NAME);
      if (IsValidObjectName(szActionName, TRUE))
      {
         dwResult = CreateNewAction(szActionName, &dwActionId);
         msg.SetVariable(VID_RCC, dwResult);
         if (dwResult == RCC_SUCCESS)
            msg.SetVariable(VID_ACTION_ID, dwActionId);   // Send id of new action to client
      }
      else
      {
         msg.SetVariable(VID_RCC, RCC_INVALID_OBJECT_NAME);
      }
   }
   else
   {
      msg.SetVariable(VID_RCC, RCC_ACCESS_DENIED);
   }

   // Send response
   sendMessage(&msg);
}


//
// Update existing action's data
//

void ClientSession::updateAction(CSCPMessage *pRequest)
{
   CSCPMessage msg;

   // Prepare response message
   msg.SetCode(CMD_REQUEST_COMPLETED);
   msg.SetId(pRequest->GetId());

   // Check user rights
   if (m_dwSystemAccess & SYSTEM_ACCESS_MANAGE_ACTIONS)
   {
      msg.SetVariable(VID_RCC, ModifyActionFromMessage(pRequest));
   }
   else
   {
      msg.SetVariable(VID_RCC, RCC_ACCESS_DENIED);
   }

   // Send response
   sendMessage(&msg);
}


//
// Delete action
//

void ClientSession::deleteAction(CSCPMessage *pRequest)
{
   CSCPMessage msg;
   UINT32 dwActionId;

   // Prepare response message
   msg.SetCode(CMD_REQUEST_COMPLETED);
   msg.SetId(pRequest->GetId());

   // Check user rights
   if (m_dwSystemAccess & SYSTEM_ACCESS_MANAGE_ACTIONS)
   {
      // Get Id of action to be deleted
      dwActionId = pRequest->GetVariableLong(VID_ACTION_ID);
      if (!g_pEventPolicy->isActionInUse(dwActionId))
      {
         msg.SetVariable(VID_RCC, DeleteActionFromDB(dwActionId));
      }
      else
      {
         msg.SetVariable(VID_RCC, RCC_ACTION_IN_USE);
      }
   }
   else
   {
      msg.SetVariable(VID_RCC, RCC_ACCESS_DENIED);
   }

   // Send response
   sendMessage(&msg);
}


//
// Process changes in actions
//

void ClientSession::onActionDBUpdate(UINT32 dwCode, NXC_ACTION *pAction)
{
   UPDATE_INFO *pUpdate;

   if (isAuthenticated())
   {
      if ((m_dwSystemAccess & SYSTEM_ACCESS_MANAGE_ACTIONS) ||
			 (m_dwSystemAccess & SYSTEM_ACCESS_EPP))
      {
         pUpdate = (UPDATE_INFO *)malloc(sizeof(UPDATE_INFO));
         pUpdate->dwCategory = INFO_CAT_ACTION;
         pUpdate->dwCode = dwCode;
         pUpdate->pData = nx_memdup(pAction, sizeof(NXC_ACTION));
         m_pUpdateQueue->Put(pUpdate);
      }
   }
}


//
// Send all actions to client
//

void ClientSession::sendAllActions(UINT32 dwRqId)
{
   CSCPMessage msg;

   // Prepare response message
   msg.SetCode(CMD_REQUEST_COMPLETED);
   msg.SetId(dwRqId);

   // Check user rights
   if ((m_dwSystemAccess & SYSTEM_ACCESS_MANAGE_ACTIONS) ||
       (m_dwSystemAccess & SYSTEM_ACCESS_EPP))
   {
      msg.SetVariable(VID_RCC, RCC_SUCCESS);
      sendMessage(&msg);
      MutexLock(m_mutexSendActions);
      SendActionsToClient(this, dwRqId);
      MutexUnlock(m_mutexSendActions);
   }
   else
   {
      msg.SetVariable(VID_RCC, RCC_ACCESS_DENIED);
      sendMessage(&msg);
   }
}


//
// Send list of configured container categories to client
//

void ClientSession::SendContainerCategories(UINT32 dwRqId)
{
   CSCPMessage msg;
   UINT32 i;

   // Prepare response message
   msg.SetCode(CMD_CONTAINER_CAT_DATA);
   msg.SetId(dwRqId);

   for(i = 0; i < g_dwNumCategories; i++)
   {
      msg.SetVariable(VID_CATEGORY_ID, g_pContainerCatList[i].dwCatId);
      msg.SetVariable(VID_CATEGORY_NAME, g_pContainerCatList[i].szName);
      //msg.SetVariable(VID_IMAGE_ID, g_pContainerCatList[i].dwImageId);
      msg.SetVariable(VID_DESCRIPTION, g_pContainerCatList[i].pszDescription);
      sendMessage(&msg);
      msg.deleteAllVariables();
   }

   // Send end-of-list indicator
   msg.SetVariable(VID_CATEGORY_ID, (UINT32)0);
   sendMessage(&msg);
}

/**
 * Perform a forced node poll
 */
void ClientSession::forcedNodePoll(CSCPMessage *pRequest)
{
   CSCPMessage msg;
   POLLER_START_DATA *pData;
   NetObj *object;

   pData = (POLLER_START_DATA *)malloc(sizeof(POLLER_START_DATA));
   pData->pSession = this;
   MutexLock(m_mutexPollerInit);

   // Prepare response message
   pData->dwRqId = pRequest->GetId();
   msg.SetCode(CMD_POLLING_INFO);
   msg.SetId(pData->dwRqId);

   // Get polling type
   pData->iPollType = pRequest->GetVariableShort(VID_POLL_TYPE);

   // Find object to be polled
   object = FindObjectById(pRequest->GetVariableLong(VID_OBJECT_ID));
   if (object != NULL)
   {
      // We can do polls only for node objects
      if ((object->Type() == OBJECT_NODE) &&
          ((pData->iPollType == POLL_STATUS) ||
			  (pData->iPollType == POLL_CONFIGURATION) ||
			  (pData->iPollType == POLL_TOPOLOGY) ||
			  (pData->iPollType == POLL_INTERFACE_NAMES)))
      {
         // Check access rights
         if (object->checkAccessRights(m_dwUserId, OBJECT_ACCESS_MODIFY))
         {
            ((Node *)object)->incRefCount();
            m_dwRefCount++;

            pData->pNode = (Node *)object;
            ThreadCreate(pollerThreadStarter, 0, pData);
            msg.SetVariable(VID_RCC, RCC_OPERATION_IN_PROGRESS);
            msg.SetVariable(VID_POLLER_MESSAGE, _T("Poll request accepted\r\n"));
				pData = NULL;
         }
         else
         {
            msg.SetVariable(VID_RCC, RCC_ACCESS_DENIED);
         }
      }
      else
      {
         msg.SetVariable(VID_RCC, RCC_INCOMPATIBLE_OPERATION);
      }
   }
   else
   {
      msg.SetVariable(VID_RCC, RCC_INVALID_OBJECT_ID);
   }

   // Send response
   sendMessage(&msg);
   MutexUnlock(m_mutexPollerInit);
	safe_free(pData);
}


//
// Send message from poller to client
//

void ClientSession::sendPollerMsg(UINT32 dwRqId, const TCHAR *pszMsg)
{
   CSCPMessage msg;

   msg.SetCode(CMD_POLLING_INFO);
   msg.SetId(dwRqId);
   msg.SetVariable(VID_RCC, RCC_OPERATION_IN_PROGRESS);
   msg.SetVariable(VID_POLLER_MESSAGE, pszMsg);
   sendMessage(&msg);
}


//
// Node poller thread
//

void ClientSession::pollerThread(Node *pNode, int iPollType, UINT32 dwRqId)
{
   CSCPMessage msg;

   // Wait while parent thread finishes initialization
   MutexLock(m_mutexPollerInit);
   MutexUnlock(m_mutexPollerInit);

   switch(iPollType)
   {
      case POLL_STATUS:
         pNode->statusPoll(this, dwRqId, -1);
         break;
      case POLL_CONFIGURATION:
			pNode->setRecheckCapsFlag();
         pNode->configurationPoll(this, dwRqId, -1, 0);
         break;
      case POLL_TOPOLOGY:
         pNode->topologyPoll(this, dwRqId, -1);
         break;
      case POLL_INTERFACE_NAMES:
         pNode->updateInterfaceNames(this, dwRqId);
         break;
      default:
         sendPollerMsg(dwRqId, _T("Invalid poll type requested\r\n"));
         break;
   }
   pNode->decRefCount();

   msg.SetCode(CMD_POLLING_INFO);
   msg.SetId(dwRqId);
   msg.SetVariable(VID_RCC, RCC_SUCCESS);
   sendMessage(&msg);
}

/**
 * Receive event from user
 */
void ClientSession::onTrap(CSCPMessage *pRequest)
{
   CSCPMessage msg;
   UINT32 dwObjectId, dwEventCode;
   int i, iNumArgs;
   NetObj *object;
   TCHAR *pszArgList[32], szUserTag[MAX_USERTAG_LENGTH] = _T("");
   char szFormat[] = "ssssssssssssssssssssssssssssssss";
   BOOL bSuccess;

   // Prepare response message
   msg.SetCode(CMD_REQUEST_COMPLETED);
   msg.SetId(pRequest->GetId());

   // Find event's source object
   dwObjectId = pRequest->GetVariableLong(VID_OBJECT_ID);
   if (dwObjectId != 0)
	{
      object = FindObjectById(dwObjectId);  // Object is specified explicitely
	}
   else   // Client is the source
	{
		if (m_clientAddr->sa_family == AF_INET)
		{
			UINT32 addr = ntohl(((struct sockaddr_in *)m_clientAddr)->sin_addr.s_addr);
			if (addr == 0x7F000001)
				object = FindObjectById(g_dwMgmtNode);	// Client on loopback
			else
				object = FindNodeByIP(0, addr);
		}
		else
		{
#ifdef WITH_IPV6
			object = NULL;	// TODO: find object by IPv6 address
#else
			object = NULL;
#endif
		}
	}
   if (object != NULL)
   {
      // User should have SEND_EVENTS access right to object
      if (object->checkAccessRights(m_dwUserId, OBJECT_ACCESS_SEND_EVENTS))
      {
         dwEventCode = pRequest->GetVariableLong(VID_EVENT_CODE);
			if ((dwEventCode == 0) && pRequest->IsVariableExist(VID_EVENT_NAME))
			{
				TCHAR eventName[256];
				pRequest->GetVariableStr(VID_EVENT_NAME, eventName, 256);
				dwEventCode = EventCodeFromName(eventName, 0);
			}
			pRequest->GetVariableStr(VID_USER_TAG, szUserTag, MAX_USERTAG_LENGTH);
         iNumArgs = pRequest->GetVariableShort(VID_NUM_ARGS);
         if (iNumArgs > 32)
            iNumArgs = 32;
         for(i = 0; i < iNumArgs; i++)
            pszArgList[i] = pRequest->GetVariableStr(VID_EVENT_ARG_BASE + i);

         szFormat[iNumArgs] = 0;
         bSuccess = PostEventWithTag(dwEventCode, object->Id(), szUserTag, (iNumArgs > 0) ? szFormat : NULL,
                                     pszArgList[0], pszArgList[1], pszArgList[2], pszArgList[3],
                                     pszArgList[4], pszArgList[5], pszArgList[6], pszArgList[7],
                                     pszArgList[8], pszArgList[9], pszArgList[10], pszArgList[11],
                                     pszArgList[12], pszArgList[13], pszArgList[14], pszArgList[15],
                                     pszArgList[16], pszArgList[17], pszArgList[18], pszArgList[19],
                                     pszArgList[20], pszArgList[21], pszArgList[22], pszArgList[23],
                                     pszArgList[24], pszArgList[25], pszArgList[26], pszArgList[27],
                                     pszArgList[28], pszArgList[29], pszArgList[30], pszArgList[31]);

         // Cleanup
         for(i = 0; i < iNumArgs; i++)
            safe_free(pszArgList[i]);

         msg.SetVariable(VID_RCC, bSuccess ? RCC_SUCCESS : RCC_INVALID_EVENT_CODE);
      }
      else
      {
         msg.SetVariable(VID_RCC, RCC_ACCESS_DENIED);
      }
   }
   else
   {
      msg.SetVariable(VID_RCC, RCC_INVALID_OBJECT_ID);
   }

   // Send response
   sendMessage(&msg);
}

/**
 * Wake up node
 */
void ClientSession::onWakeUpNode(CSCPMessage *pRequest)
{
   CSCPMessage msg;

   // Prepare response message
   msg.SetCode(CMD_REQUEST_COMPLETED);
   msg.SetId(pRequest->GetId());

   // Find node or interface object
   NetObj *object = FindObjectById(pRequest->GetVariableLong(VID_OBJECT_ID));
   if (object != NULL)
   {
      if ((object->Type() == OBJECT_NODE) ||
          (object->Type() == OBJECT_INTERFACE))
      {
         if (object->checkAccessRights(m_dwUserId, OBJECT_ACCESS_CONTROL))
         {
            UINT32 dwResult;

            if (object->Type() == OBJECT_NODE)
               dwResult = ((Node *)object)->wakeUp();
            else
               dwResult = ((Interface *)object)->wakeUp();
            msg.SetVariable(VID_RCC, dwResult);
         }
         else
         {
            msg.SetVariable(VID_RCC, RCC_ACCESS_DENIED);
         }
      }
      else
      {
         msg.SetVariable(VID_RCC, RCC_INCOMPATIBLE_OPERATION);
      }
   }
   else
   {
      msg.SetVariable(VID_RCC, RCC_INVALID_OBJECT_ID);
   }

   // Send response
   sendMessage(&msg);
}

/**
 * Query specific parameter from node
 */
void ClientSession::queryParameter(CSCPMessage *pRequest)
{
   CSCPMessage msg;

   // Prepare response message
   msg.SetCode(CMD_REQUEST_COMPLETED);
   msg.SetId(pRequest->GetId());

   // Find node object
   NetObj *object = FindObjectById(pRequest->GetVariableLong(VID_OBJECT_ID));
   if (object != NULL)
   {
      if (object->Type() == OBJECT_NODE)
      {
         if (object->checkAccessRights(m_dwUserId, OBJECT_ACCESS_READ))
         {
            UINT32 dwResult;
            TCHAR szBuffer[256], szName[MAX_PARAM_NAME];

            pRequest->GetVariableStr(VID_NAME, szName, MAX_PARAM_NAME);
            dwResult = ((Node *)object)->getItemForClient(pRequest->GetVariableShort(VID_DCI_SOURCE_TYPE),
                                                           szName, szBuffer, 256);
            msg.SetVariable(VID_RCC, dwResult);
            if (dwResult == RCC_SUCCESS)
               msg.SetVariable(VID_VALUE, szBuffer);
         }
         else
         {
            msg.SetVariable(VID_RCC, RCC_ACCESS_DENIED);
         }
      }
      else
      {
         msg.SetVariable(VID_RCC, RCC_INCOMPATIBLE_OPERATION);
      }
   }
   else
   {
      msg.SetVariable(VID_RCC, RCC_INVALID_OBJECT_ID);
   }

   // Send response
   sendMessage(&msg);
}

/**
 * Query specific table from node
 */
void ClientSession::queryAgentTable(CSCPMessage *pRequest)
{
   CSCPMessage msg;

   // Prepare response message
   msg.SetCode(CMD_REQUEST_COMPLETED);
   msg.SetId(pRequest->GetId());

   // Find node object
   NetObj *object = FindObjectById(pRequest->GetVariableLong(VID_OBJECT_ID));
   if (object != NULL)
   {
      if (object->Type() == OBJECT_NODE)
      {
         if (object->checkAccessRights(m_dwUserId, OBJECT_ACCESS_READ))
         {
				TCHAR name[MAX_PARAM_NAME];
				pRequest->GetVariableStr(VID_NAME, name, MAX_PARAM_NAME);

				Table *table;
				UINT32 rcc = ((Node *)object)->getTableForClient(name, &table);
				msg.SetVariable(VID_RCC, rcc);
				if (rcc == RCC_SUCCESS)
				{
					table->fillMessage(msg, 0, -1);
					delete table;
				}
         }
         else
         {
            msg.SetVariable(VID_RCC, RCC_ACCESS_DENIED);
         }
      }
      else
      {
         msg.SetVariable(VID_RCC, RCC_INCOMPATIBLE_OPERATION);
      }
   }
   else
   {
      msg.SetVariable(VID_RCC, RCC_INVALID_OBJECT_ID);
   }

   // Send response
   sendMessage(&msg);
}

/**
 * Edit trap configuration record
 */
void ClientSession::editTrap(int iOperation, CSCPMessage *pRequest)
{
   CSCPMessage msg;
   UINT32 dwTrapId, dwResult;

   // Prepare response message
   msg.SetCode(CMD_REQUEST_COMPLETED);
   msg.SetId(pRequest->GetId());

   // Check access rights
   if (checkSysAccessRights(SYSTEM_ACCESS_CONFIGURE_TRAPS))
   {
      switch(iOperation)
      {
         case TRAP_CREATE:
            dwResult = CreateNewTrap(&dwTrapId);
            msg.SetVariable(VID_RCC, dwResult);
            if (dwResult == RCC_SUCCESS)
               msg.SetVariable(VID_TRAP_ID, dwTrapId);   // Send id of new trap to client
            break;
         case TRAP_UPDATE:
            msg.SetVariable(VID_RCC, UpdateTrapFromMsg(pRequest));
            break;
         case TRAP_DELETE:
            dwTrapId = pRequest->GetVariableLong(VID_TRAP_ID);
            msg.SetVariable(VID_RCC, DeleteTrap(dwTrapId));
            break;
         default:
				msg.SetVariable(VID_RCC, RCC_INVALID_ARGUMENT);
            break;
      }
   }
   else
   {
      // Current user has no rights for trap management
      msg.SetVariable(VID_RCC, RCC_ACCESS_DENIED);
   }

   // Send response
   sendMessage(&msg);
}

/**
 * Send all trap configuration records to client
 */
void ClientSession::sendAllTraps(UINT32 dwRqId)
{
   CSCPMessage msg;
   BOOL bSuccess = FALSE;

   // Prepare response message
   msg.SetCode(CMD_REQUEST_COMPLETED);
   msg.SetId(dwRqId);

	if (checkSysAccessRights(SYSTEM_ACCESS_CONFIGURE_TRAPS))
   {
      msg.SetVariable(VID_RCC, RCC_SUCCESS);
      sendMessage(&msg);
      bSuccess = TRUE;
      SendTrapsToClient(this, dwRqId);
   }
   else
   {
      // Current user has no rights for trap management
      msg.SetVariable(VID_RCC, RCC_ACCESS_DENIED);
   }

   // Send response
   if (!bSuccess)
      sendMessage(&msg);
}

/**
 * Send all trap configuration records to client
 * Send all in one message with less information and don't need a lock
 */
void ClientSession::sendAllTraps2(UINT32 dwRqId)
{
   CSCPMessage msg;

   // Prepare response message
   msg.SetCode(CMD_REQUEST_COMPLETED);
   msg.SetId(dwRqId);

	if (checkSysAccessRights(SYSTEM_ACCESS_CONFIGURE_TRAPS))
   {
      msg.SetVariable(VID_RCC, RCC_SUCCESS);
      CreateTrapCfgMessage(msg);
   }
   else
   {
      // Current user has no rights for trap management
      msg.SetVariable(VID_RCC, RCC_ACCESS_DENIED);
   }

   sendMessage(&msg);
}


//
// Lock/unlock package database
//

void ClientSession::LockPackageDB(UINT32 dwRqId, BOOL bLock)
{
   CSCPMessage msg;
   TCHAR szBuffer[256];

   // Prepare response message
   msg.SetCode(CMD_REQUEST_COMPLETED);
   msg.SetId(dwRqId);

   if (m_dwSystemAccess & SYSTEM_ACCESS_MANAGE_PACKAGES)
   {
      if (bLock)
      {
         if (!LockComponent(CID_PACKAGE_DB, m_dwIndex, m_szUserName, NULL, szBuffer))
         {
            msg.SetVariable(VID_RCC, RCC_COMPONENT_LOCKED);
            msg.SetVariable(VID_LOCKED_BY, szBuffer);
         }
         else
         {
            m_dwFlags |= CSF_PACKAGE_DB_LOCKED;
            msg.SetVariable(VID_RCC, RCC_SUCCESS);
         }
      }
      else
      {
         if (m_dwFlags & CSF_PACKAGE_DB_LOCKED)
         {
            UnlockComponent(CID_PACKAGE_DB);
            m_dwFlags &= ~CSF_PACKAGE_DB_LOCKED;
         }
         msg.SetVariable(VID_RCC, RCC_SUCCESS);
      }
   }
   else
   {
      // Current user has no rights for trap management
      msg.SetVariable(VID_RCC, RCC_ACCESS_DENIED);
   }

   // Send response
   sendMessage(&msg);
}


//
// Send list of all installed packages to client
//

void ClientSession::SendAllPackages(UINT32 dwRqId)
{
   CSCPMessage msg;
   DB_ASYNC_RESULT hResult;
   BOOL bSuccess = FALSE;
   TCHAR szBuffer[MAX_DB_STRING];

   // Prepare response message
   msg.SetCode(CMD_REQUEST_COMPLETED);
   msg.SetId(dwRqId);

   if (m_dwSystemAccess & SYSTEM_ACCESS_MANAGE_PACKAGES)
   {
      if (m_dwFlags & CSF_PACKAGE_DB_LOCKED)
      {
         hResult = DBAsyncSelect(g_hCoreDB, _T("SELECT pkg_id,version,platform,pkg_file,pkg_name,description FROM agent_pkg"));
         if (hResult != NULL)
         {
            msg.SetVariable(VID_RCC, RCC_SUCCESS);
            sendMessage(&msg);
            bSuccess = TRUE;

            msg.SetCode(CMD_PACKAGE_INFO);
            msg.deleteAllVariables();

            while(DBFetch(hResult))
            {
               msg.SetVariable(VID_PACKAGE_ID, DBGetFieldAsyncULong(hResult, 0));
               msg.SetVariable(VID_PACKAGE_VERSION, DBGetFieldAsync(hResult, 1, szBuffer, MAX_DB_STRING));
               msg.SetVariable(VID_PLATFORM_NAME, DBGetFieldAsync(hResult, 2, szBuffer, MAX_DB_STRING));
               msg.SetVariable(VID_FILE_NAME, DBGetFieldAsync(hResult, 3, szBuffer, MAX_DB_STRING));
               msg.SetVariable(VID_PACKAGE_NAME, DBGetFieldAsync(hResult, 4, szBuffer, MAX_DB_STRING));
               DBGetFieldAsync(hResult, 5, szBuffer, MAX_DB_STRING);
               DecodeSQLString(szBuffer);
               msg.SetVariable(VID_DESCRIPTION, szBuffer);
               sendMessage(&msg);
               msg.deleteAllVariables();
            }

            msg.SetVariable(VID_PACKAGE_ID, (UINT32)0);
            sendMessage(&msg);

            DBFreeAsyncResult(hResult);
         }
         else
         {
            msg.SetVariable(VID_RCC, RCC_DB_FAILURE);
         }
      }
      else
      {
         msg.SetVariable(VID_RCC, RCC_OUT_OF_STATE_REQUEST);
      }
   }
   else
   {
      // Current user has no rights for package management
      msg.SetVariable(VID_RCC, RCC_ACCESS_DENIED);
   }

   // Send response
   if (!bSuccess)
      sendMessage(&msg);
}


//
// Install package to server
//

void ClientSession::InstallPackage(CSCPMessage *pRequest)
{
   CSCPMessage msg;
   TCHAR szPkgName[MAX_PACKAGE_NAME_LEN], szDescription[MAX_DB_STRING];
   TCHAR szPkgVersion[MAX_AGENT_VERSION_LEN], szFileName[MAX_DB_STRING];
   TCHAR szPlatform[MAX_PLATFORM_NAME_LEN], *pszEscDescr;
   TCHAR szQuery[2048];

   // Prepare response message
   msg.SetCode(CMD_REQUEST_COMPLETED);
   msg.SetId(pRequest->GetId());

   if (m_dwSystemAccess & SYSTEM_ACCESS_MANAGE_PACKAGES)
   {
      if (m_dwFlags & CSF_PACKAGE_DB_LOCKED)
      {
         pRequest->GetVariableStr(VID_PACKAGE_NAME, szPkgName, MAX_PACKAGE_NAME_LEN);
         pRequest->GetVariableStr(VID_DESCRIPTION, szDescription, MAX_DB_STRING);
         pRequest->GetVariableStr(VID_FILE_NAME, szFileName, MAX_DB_STRING);
         pRequest->GetVariableStr(VID_PACKAGE_VERSION, szPkgVersion, MAX_AGENT_VERSION_LEN);
         pRequest->GetVariableStr(VID_PLATFORM_NAME, szPlatform, MAX_PLATFORM_NAME_LEN);

         // Remove possible path specification from file name
         const TCHAR *pszCleanFileName = GetCleanFileName(szFileName);

         if (IsValidObjectName(pszCleanFileName) &&
             IsValidObjectName(szPkgName) &&
             IsValidObjectName(szPkgVersion) &&
             IsValidObjectName(szPlatform))
         {
            // Check if same package already exist
            if (!IsPackageInstalled(szPkgName, szPkgVersion, szPlatform))
            {
               // Check for duplicate file name
               if (!IsPackageFileExist(pszCleanFileName))
               {
                  // Prepare for file receive
                  if (m_hCurrFile == -1)
                  {
                     _tcscpy(m_szCurrFileName, g_szDataDir);
                     _tcscat(m_szCurrFileName, DDIR_PACKAGES);
                     _tcscat(m_szCurrFileName, FS_PATH_SEPARATOR);
                     _tcscat(m_szCurrFileName, pszCleanFileName);
                     m_hCurrFile = _topen(m_szCurrFileName, O_CREAT | O_TRUNC | O_WRONLY | O_BINARY, S_IRUSR | S_IWUSR);
                     if (m_hCurrFile != -1)
                     {
                        m_dwFileRqId = pRequest->GetId();
                        m_dwUploadCommand = CMD_INSTALL_PACKAGE;
                        m_dwUploadData = CreateUniqueId(IDG_PACKAGE);
                        msg.SetVariable(VID_RCC, RCC_SUCCESS);
                        msg.SetVariable(VID_PACKAGE_ID, m_dwUploadData);

                        // Create record in database
                        pszEscDescr = EncodeSQLString(szDescription);
                        _sntprintf(szQuery, 2048, _T("INSERT INTO agent_pkg (pkg_id,pkg_name,")
                                                     _T("version,description,platform,pkg_file) ")
                                                     _T("VALUES (%d,'%s','%s','%s','%s','%s')"),
                                   m_dwUploadData, szPkgName, szPkgVersion, pszEscDescr,
                                   szPlatform, pszCleanFileName);
                        free(pszEscDescr);
                        DBQuery(g_hCoreDB, szQuery);
                     }
                     else
                     {
                        msg.SetVariable(VID_RCC, RCC_IO_ERROR);
                     }
                  }
                  else
                  {
                     msg.SetVariable(VID_RCC, RCC_RESOURCE_BUSY);
                  }
               }
               else
               {
                  msg.SetVariable(VID_RCC, RCC_PACKAGE_FILE_EXIST);
               }
            }
            else
            {
               msg.SetVariable(VID_RCC, RCC_DUPLICATE_PACKAGE);
            }
         }
         else
         {
            msg.SetVariable(VID_RCC, RCC_INVALID_OBJECT_NAME);
         }
      }
      else
      {
         msg.SetVariable(VID_RCC, RCC_OUT_OF_STATE_REQUEST);
      }
   }
   else
   {
      // Current user has no rights for package management
      msg.SetVariable(VID_RCC, RCC_ACCESS_DENIED);
   }

   // Send response
   sendMessage(&msg);
}


//
// Remove package from server
//

void ClientSession::RemovePackage(CSCPMessage *pRequest)
{
   CSCPMessage msg;
   UINT32 dwPkgId;

   // Prepare response message
   msg.SetCode(CMD_REQUEST_COMPLETED);
   msg.SetId(pRequest->GetId());

   if (m_dwSystemAccess & SYSTEM_ACCESS_MANAGE_PACKAGES)
   {
      if (m_dwFlags & CSF_PACKAGE_DB_LOCKED)
      {
         dwPkgId = pRequest->GetVariableLong(VID_PACKAGE_ID);
         msg.SetVariable(VID_RCC, UninstallPackage(dwPkgId));
      }
      else
      {
         msg.SetVariable(VID_RCC, RCC_OUT_OF_STATE_REQUEST);
      }
   }
   else
   {
      // Current user has no rights for package management
      msg.SetVariable(VID_RCC, RCC_ACCESS_DENIED);
   }

   // Send response
   sendMessage(&msg);
}

/**
 * Get list of parameters supported by given node
 */
void ClientSession::getParametersList(CSCPMessage *pRequest)
{
   CSCPMessage msg;

   // Prepare response message
   msg.SetCode(CMD_REQUEST_COMPLETED);
   msg.SetId(pRequest->GetId());

   NetObj *object = FindObjectById(pRequest->GetVariableLong(VID_OBJECT_ID));
   if (object != NULL)
   {
      switch(object->Type())
      {
         case OBJECT_NODE:
            msg.SetVariable(VID_RCC, RCC_SUCCESS);
				((Node *)object)->writeParamListToMessage(&msg, pRequest->GetVariableShort(VID_FLAGS));
            break;
         case OBJECT_CLUSTER:
         case OBJECT_TEMPLATE:
            msg.SetVariable(VID_RCC, RCC_SUCCESS);
            WriteFullParamListToMessage(&msg, pRequest->GetVariableShort(VID_FLAGS));
            break;
         default:
            msg.SetVariable(VID_RCC, RCC_INCOMPATIBLE_OPERATION);
            break;
      }
   }
   else
   {
      msg.SetVariable(VID_RCC, RCC_INVALID_OBJECT_ID);
   }

   // Send response
   sendMessage(&msg);
}

/**
 * Deplay package to node(s)
 */
void ClientSession::DeployPackage(CSCPMessage *pRequest)
{
   CSCPMessage msg;
   UINT32 i, dwNumObjects, *pdwObjectList, dwPkgId;
   NetObj *object;
   TCHAR szQuery[256], szPkgFile[MAX_PATH];
   TCHAR szVersion[MAX_AGENT_VERSION_LEN], szPlatform[MAX_PLATFORM_NAME_LEN];
   DB_RESULT hResult;
   BOOL bSuccess = TRUE;
   MUTEX hMutex;

   // Prepare response message
   msg.SetCode(CMD_REQUEST_COMPLETED);
   msg.SetId(pRequest->GetId());

   if (m_dwSystemAccess & SYSTEM_ACCESS_MANAGE_PACKAGES)
   {
		ObjectArray<Node> *nodeList = NULL;

      // Get package ID
      dwPkgId = pRequest->GetVariableLong(VID_PACKAGE_ID);
      if (IsValidPackageId(dwPkgId))
      {
         // Read package information
         _sntprintf(szQuery, 256, _T("SELECT platform,pkg_file,version FROM agent_pkg WHERE pkg_id=%d"), dwPkgId);
         hResult = DBSelect(g_hCoreDB, szQuery);
         if (hResult != NULL)
         {
            if (DBGetNumRows(hResult) > 0)
            {
               DBGetField(hResult, 0, 0, szPlatform, MAX_PLATFORM_NAME_LEN);
               DBGetField(hResult, 0, 1, szPkgFile, MAX_PATH);
               DBGetField(hResult, 0, 2, szVersion, MAX_AGENT_VERSION_LEN);

               // Create list of nodes to be upgraded
               dwNumObjects = pRequest->GetVariableLong(VID_NUM_OBJECTS);
               pdwObjectList = (UINT32 *)malloc(sizeof(UINT32) * dwNumObjects);
               pRequest->GetVariableInt32Array(VID_OBJECT_LIST, dwNumObjects, pdwObjectList);
					nodeList = new ObjectArray<Node>((int)dwNumObjects);
               for(i = 0; i < dwNumObjects; i++)
               {
                  object = FindObjectById(pdwObjectList[i]);
                  if (object != NULL)
                  {
                     if (object->checkAccessRights(m_dwUserId, OBJECT_ACCESS_READ))
                     {
                        if (object->Type() == OBJECT_NODE)
                        {
                           // Check if this node already in the list
									int j;
                           for(j = 0; j < nodeList->size(); j++)
                              if (nodeList->get(j)->Id() == pdwObjectList[i])
                                 break;
                           if (j == nodeList->size())
                           {
                              object->incRefCount();
                              nodeList->add((Node *)object);
                           }
                        }
                        else
                        {
                           object->addChildNodesToList(nodeList, m_dwUserId);
                        }
                     }
                     else
                     {
                        msg.SetVariable(VID_RCC, RCC_ACCESS_DENIED);
                        bSuccess = FALSE;
                        break;
                     }
                  }
                  else
                  {
                     msg.SetVariable(VID_RCC, RCC_INVALID_OBJECT_ID);
                     bSuccess = FALSE;
                     break;
                  }
               }
               safe_free(pdwObjectList);
            }
            else
            {
               msg.SetVariable(VID_RCC, RCC_DB_FAILURE);
               bSuccess = FALSE;
            }
            DBFreeResult(hResult);
         }
         else
         {
            msg.SetVariable(VID_RCC, RCC_DB_FAILURE);
            bSuccess = FALSE;
         }
      }
      else
      {
         msg.SetVariable(VID_RCC, RCC_INVALID_PACKAGE_ID);
         bSuccess = FALSE;
      }

      // On success, start upgrade thread
      if (bSuccess)
      {
         DT_STARTUP_INFO *pInfo;

         hMutex = MutexCreate();
         MutexLock(hMutex);

         pInfo = (DT_STARTUP_INFO *)malloc(sizeof(DT_STARTUP_INFO));
         pInfo->nodeList = nodeList;
         pInfo->pSession = this;
         pInfo->mutex = hMutex;
         pInfo->dwRqId = pRequest->GetId();
         pInfo->dwPackageId = dwPkgId;
         _tcscpy(pInfo->szPkgFile, szPkgFile);
         _tcscpy(pInfo->szPlatform, szPlatform);
         _tcscpy(pInfo->szVersion, szVersion);

         m_dwRefCount++;
         ThreadCreate(DeploymentManager, 0, pInfo);
         msg.SetVariable(VID_RCC, RCC_SUCCESS);
      }
      else
      {
			if (nodeList != NULL)
			{
				for(int i = 0; i < nodeList->size(); i++)
					nodeList->get(i)->decRefCount();
				delete nodeList;
			}
      }
   }
   else
   {
      msg.SetVariable(VID_RCC, RCC_ACCESS_DENIED);
      bSuccess = FALSE;
   }

   // Send response
   sendMessage(&msg);

   // Allow deployment thread to run
   if (bSuccess)
      MutexUnlock(hMutex);
}

/**
 * Apply data collection template to node or mobile device
 */
void ClientSession::applyTemplate(CSCPMessage *pRequest)
{
   CSCPMessage msg;
   NetObj *pSource, *pDestination;

   // Prepare response message
   msg.SetCode(CMD_REQUEST_COMPLETED);
   msg.SetId(pRequest->GetId());

   // Get source and destination
   pSource = FindObjectById(pRequest->GetVariableLong(VID_SOURCE_OBJECT_ID));
   pDestination = FindObjectById(pRequest->GetVariableLong(VID_DESTINATION_OBJECT_ID));
   if ((pSource != NULL) && (pDestination != NULL))
   {
      // Check object types
      if ((pSource->Type() == OBJECT_TEMPLATE) &&
          ((pDestination->Type() == OBJECT_NODE) || (pDestination->Type() == OBJECT_CLUSTER) || (pDestination->Type() == OBJECT_MOBILEDEVICE)))
      {
         TCHAR szLockInfo[MAX_SESSION_NAME];
         BOOL bLockSucceed = FALSE;

         // Acquire DCI lock if needed
         if (!((Template *)pSource)->isLockedBySession(m_dwIndex))
         {
            bLockSucceed = ((Template *)pSource)->lockDCIList(m_dwIndex, m_szUserName, szLockInfo);
         }
         else
         {
            bLockSucceed = TRUE;
         }

         if (bLockSucceed)
         {
            // Check access rights
            if ((pSource->checkAccessRights(m_dwUserId, OBJECT_ACCESS_READ)) &&
                (pDestination->checkAccessRights(m_dwUserId, OBJECT_ACCESS_MODIFY)))
            {
               // Attempt to lock destination's DCI list
               if (((DataCollectionTarget *)pDestination)->lockDCIList(m_dwIndex, m_szUserName, szLockInfo))
               {
                  BOOL bErrors;

                  ObjectTransactionStart();
                  bErrors = ((Template *)pSource)->applyToTarget((DataCollectionTarget *)pDestination);
                  ObjectTransactionEnd();
                  ((Template *)pDestination)->unlockDCIList(m_dwIndex);
                  msg.SetVariable(VID_RCC, bErrors ? RCC_DCI_COPY_ERRORS : RCC_SUCCESS);
               }
               else  // Destination's DCI list already locked by someone else
               {
                  msg.SetVariable(VID_RCC, RCC_COMPONENT_LOCKED);
                  msg.SetVariable(VID_LOCKED_BY, szLockInfo);
               }
            }
            else  // User doesn't have enough rights on object(s)
            {
               msg.SetVariable(VID_RCC, RCC_ACCESS_DENIED);
            }

            ((Template *)pSource)->unlockDCIList(m_dwIndex);
         }
         else  // Source node DCI list not locked by this session
         {
            msg.SetVariable(VID_RCC, RCC_COMPONENT_LOCKED);
            msg.SetVariable(VID_LOCKED_BY, szLockInfo);
         }
      }
      else     // Object(s) is not a node
      {
         msg.SetVariable(VID_RCC, RCC_INVALID_OBJECT_ID);
      }
   }
   else  // No object(s) with given ID
   {
      msg.SetVariable(VID_RCC, RCC_INVALID_OBJECT_ID);
   }

   // Send response
   sendMessage(&msg);
}

/**
 * Get user variable
 */
void ClientSession::getUserVariable(CSCPMessage *pRequest)
{
   CSCPMessage msg;
   TCHAR szVarName[MAX_VARIABLE_NAME], szQuery[MAX_VARIABLE_NAME + 256];
   DB_RESULT hResult;
   UINT32 dwUserId;

   // Prepare response message
   msg.SetCode(CMD_REQUEST_COMPLETED);
   msg.SetId(pRequest->GetId());

   dwUserId = pRequest->IsVariableExist(VID_USER_ID) ? pRequest->GetVariableLong(VID_USER_ID) : m_dwUserId;
   if ((dwUserId == m_dwUserId) || (m_dwSystemAccess & SYSTEM_ACCESS_MANAGE_USERS))
   {
      // Try to read variable from database
      pRequest->GetVariableStr(VID_NAME, szVarName, MAX_VARIABLE_NAME);
      _sntprintf(szQuery, MAX_VARIABLE_NAME + 256,
                 _T("SELECT var_value FROM user_profiles WHERE user_id=%d AND var_name='%s'"),
                 dwUserId, szVarName);
      hResult = DBSelect(g_hCoreDB, szQuery);
      if (hResult != NULL)
      {
         if (DBGetNumRows(hResult) > 0)
         {
            TCHAR *pszData;

            pszData = DBGetField(hResult, 0, 0, NULL, 0);
            DecodeSQLString(pszData);
            msg.SetVariable(VID_RCC, RCC_SUCCESS);
            msg.SetVariable(VID_VALUE, pszData);
            free(pszData);
         }
         else
         {
            msg.SetVariable(VID_RCC, RCC_VARIABLE_NOT_FOUND);
         }
         DBFreeResult(hResult);
      }
      else
      {
         msg.SetVariable(VID_RCC, RCC_DB_FAILURE);
      }
   }
   else
   {
      msg.SetVariable(VID_RCC, RCC_ACCESS_DENIED);
   }

   // Send response
   sendMessage(&msg);
}

/**
 * Set user variable
 */
void ClientSession::setUserVariable(CSCPMessage *pRequest)
{
   CSCPMessage msg;
   TCHAR szVarName[MAX_VARIABLE_NAME], szQuery[8192], *pszValue, *pszRawValue;
   DB_RESULT hResult;
   BOOL bExist = FALSE;
   UINT32 dwUserId;

   // Prepare response message
   msg.SetCode(CMD_REQUEST_COMPLETED);
   msg.SetId(pRequest->GetId());

   dwUserId = pRequest->IsVariableExist(VID_USER_ID) ? pRequest->GetVariableLong(VID_USER_ID) : m_dwUserId;
   if ((dwUserId == m_dwUserId) || (m_dwSystemAccess & SYSTEM_ACCESS_MANAGE_USERS))
   {
      // Check variable name
      pRequest->GetVariableStr(VID_NAME, szVarName, MAX_VARIABLE_NAME);
      if (IsValidObjectName(szVarName))
      {
         // Check if variable already exist in database
         _sntprintf(szQuery, MAX_VARIABLE_NAME + 256,
                    _T("SELECT var_name FROM user_profiles WHERE user_id=%d AND var_name='%s'"),
                    dwUserId, szVarName);
         hResult = DBSelect(g_hCoreDB, szQuery);
         if (hResult != NULL)
         {
            if (DBGetNumRows(hResult) > 0)
            {
               bExist = TRUE;
            }
            DBFreeResult(hResult);
         }

         // Update value in database
         pszRawValue = pRequest->GetVariableStr(VID_VALUE);
         pszValue = EncodeSQLString(pszRawValue);
         free(pszRawValue);
         if (bExist)
            _sntprintf(szQuery, 8192,
                       _T("UPDATE user_profiles SET var_value='%s' WHERE user_id=%d AND var_name='%s'"),
                       pszValue, dwUserId, szVarName);
         else
            _sntprintf(szQuery, 8192,
                       _T("INSERT INTO user_profiles (user_id,var_name,var_value) VALUES (%d,'%s','%s')"),
                       dwUserId, szVarName, pszValue);
         free(pszValue);
         if (DBQuery(g_hCoreDB, szQuery))
         {
            msg.SetVariable(VID_RCC, RCC_SUCCESS);
         }
         else
         {
            msg.SetVariable(VID_RCC, RCC_DB_FAILURE);
         }
      }
      else
      {
         msg.SetVariable(VID_RCC, RCC_INVALID_OBJECT_NAME);
      }
   }
   else
   {
      msg.SetVariable(VID_RCC, RCC_ACCESS_DENIED);
   }

   // Send response
   sendMessage(&msg);
}

/**
 * Enum user variables
 */
void ClientSession::enumUserVariables(CSCPMessage *pRequest)
{
   CSCPMessage msg;
   TCHAR szPattern[MAX_VARIABLE_NAME], szQuery[256], szName[MAX_DB_STRING];
   UINT32 i, dwNumRows, dwNumVars, dwId, dwUserId;
   DB_RESULT hResult;

   // Prepare response message
   msg.SetCode(CMD_REQUEST_COMPLETED);
   msg.SetId(pRequest->GetId());

   dwUserId = pRequest->IsVariableExist(VID_USER_ID) ? pRequest->GetVariableLong(VID_USER_ID) : m_dwUserId;
   if ((dwUserId == m_dwUserId) || (m_dwSystemAccess & SYSTEM_ACCESS_MANAGE_USERS))
   {
      pRequest->GetVariableStr(VID_SEARCH_PATTERN, szPattern, MAX_VARIABLE_NAME);
      _sntprintf(szQuery, 256, _T("SELECT var_name FROM user_profiles WHERE user_id=%d"), dwUserId);
      hResult = DBSelect(g_hCoreDB, szQuery);
      if (hResult != NULL)
      {
         dwNumRows = DBGetNumRows(hResult);
         for(i = 0, dwNumVars = 0, dwId = VID_VARLIST_BASE; i < dwNumRows; i++)
         {
            DBGetField(hResult, i, 0, szName, MAX_DB_STRING);
            if (MatchString(szPattern, szName, FALSE))
            {
               dwNumVars++;
               msg.SetVariable(dwId++, szName);
            }
         }
         msg.SetVariable(VID_NUM_VARIABLES, dwNumVars);
         msg.SetVariable(VID_RCC, RCC_SUCCESS);
         DBFreeResult(hResult);
      }
      else
      {
         msg.SetVariable(VID_RCC, RCC_DB_FAILURE);
      }
   }
   else
   {
      msg.SetVariable(VID_RCC, RCC_ACCESS_DENIED);
   }

   // Send response
   sendMessage(&msg);
}

/**
 * Delete user variable(s)
 */
void ClientSession::deleteUserVariable(CSCPMessage *pRequest)
{
   CSCPMessage msg;
   TCHAR szVarName[MAX_VARIABLE_NAME], szQuery[MAX_VARIABLE_NAME + 256];
   UINT32 dwUserId;

   // Prepare response message
   msg.SetCode(CMD_REQUEST_COMPLETED);
   msg.SetId(pRequest->GetId());

   dwUserId = pRequest->IsVariableExist(VID_USER_ID) ? pRequest->GetVariableLong(VID_USER_ID) : m_dwUserId;
   if ((dwUserId == m_dwUserId) || (m_dwSystemAccess & SYSTEM_ACCESS_MANAGE_USERS))
   {
      // Try to delete variable from database
      pRequest->GetVariableStr(VID_NAME, szVarName, MAX_VARIABLE_NAME);
      TranslateStr(szVarName, _T("*"), _T("%"));
      _sntprintf(szQuery, MAX_VARIABLE_NAME + 256,
                 _T("DELETE FROM user_profiles WHERE user_id=%d AND var_name LIKE '%s'"),
                 dwUserId, szVarName);
      if (DBQuery(g_hCoreDB, szQuery))
      {
         msg.SetVariable(VID_RCC, RCC_SUCCESS);
      }
      else
      {
         msg.SetVariable(VID_RCC, RCC_DB_FAILURE);
      }
   }
   else
   {
      msg.SetVariable(VID_RCC, RCC_ACCESS_DENIED);
   }

   // Send response
   sendMessage(&msg);
}

/**
 * Copy or move user variable(s) to another user
 */
void ClientSession::copyUserVariable(CSCPMessage *pRequest)
{
   CSCPMessage msg;
   TCHAR szVarName[MAX_VARIABLE_NAME], szCurrVar[MAX_VARIABLE_NAME],
         szQuery[32768], *pszValue;
   UINT32 dwSrcUserId, dwDstUserId;
   int i, nRows;
   BOOL bMove, bExist;
   DB_RESULT hResult, hResult2;

   // Prepare response message
   msg.SetCode(CMD_REQUEST_COMPLETED);
   msg.SetId(pRequest->GetId());

   if (m_dwSystemAccess & SYSTEM_ACCESS_MANAGE_USERS)
   {
      dwSrcUserId = pRequest->IsVariableExist(VID_USER_ID) ? pRequest->GetVariableLong(VID_USER_ID) : m_dwUserId;
      dwDstUserId = pRequest->GetVariableLong(VID_DST_USER_ID);
      bMove = (BOOL)pRequest->GetVariableShort(VID_MOVE_FLAG);
      pRequest->GetVariableStr(VID_NAME, szVarName, MAX_VARIABLE_NAME);
      TranslateStr(szVarName, _T("*"), _T("%"));
      _sntprintf(szQuery, 8192,
                 _T("SELECT var_name,var_value FROM user_profiles WHERE user_id=%d AND var_name LIKE '%s'"),
                 dwSrcUserId, szVarName);
      hResult = DBSelect(g_hCoreDB, szQuery);
      if (hResult != NULL)
      {
         nRows = DBGetNumRows(hResult);
         for(i = 0; i < nRows; i++)
         {
            DBGetField(hResult, i, 0, szCurrVar, MAX_VARIABLE_NAME);

            // Check if variable already exist in database
            _sntprintf(szQuery, 32768,
                       _T("SELECT var_name FROM user_profiles WHERE user_id=%d AND var_name='%s'"),
                       dwDstUserId, szCurrVar);
            hResult2 = DBSelect(g_hCoreDB, szQuery);
            if (hResult2 != NULL)
            {
               bExist = (DBGetNumRows(hResult2) > 0);
               DBFreeResult(hResult2);
            }
            else
            {
               bExist = FALSE;
            }

            pszValue = DBGetField(hResult, i, 1, NULL, 0);
            if (bExist)
               _sntprintf(szQuery, 32768,
                          _T("UPDATE user_profiles SET var_value='%s' WHERE user_id=%d AND var_name='%s'"),
                          pszValue, dwDstUserId, szCurrVar);
            else
               _sntprintf(szQuery, 32768,
                          _T("INSERT INTO user_profiles (user_id,var_name,var_value) VALUES (%d,'%s','%s')"),
                          dwDstUserId, szCurrVar, pszValue);
            free(pszValue);
            DBQuery(g_hCoreDB, szQuery);

            if (bMove)
            {
               _sntprintf(szQuery, 32768,
                          _T("DELETE FROM user_profiles WHERE user_id=%d AND var_name='%s'"),
                          dwSrcUserId, szCurrVar);
               DBQuery(g_hCoreDB, szQuery);
            }
         }
         DBFreeResult(hResult);
         msg.SetVariable(VID_RCC, RCC_SUCCESS);
      }
      else
      {
         msg.SetVariable(VID_RCC, RCC_DB_FAILURE);
      }
   }
   else
   {
      msg.SetVariable(VID_RCC, RCC_ACCESS_DENIED);
   }

   // Send response
   sendMessage(&msg);
}

/**
 * Change object's zone
 */
void ClientSession::changeObjectZone(CSCPMessage *pRequest)
{
   CSCPMessage msg;

   // Prepare response message
   msg.SetCode(CMD_REQUEST_COMPLETED);
   msg.SetId(pRequest->GetId());

   // Get object id and check prerequisites
   NetObj *object = FindObjectById(pRequest->GetVariableLong(VID_OBJECT_ID));
   if (object != NULL)
   {
      if (object->checkAccessRights(m_dwUserId, OBJECT_ACCESS_MODIFY))
      {
			if (object->Type() == OBJECT_NODE)
			{
				Node *node = (Node *)object;
				UINT32 zoneId = pRequest->GetVariableLong(VID_ZONE_ID);
				Zone *zone = FindZoneByGUID(zoneId);
				if (zone != NULL)
				{
					// Check if target zone already have object with same primary IP
					if ((FindNodeByIP(zoneId, node->IpAddr()) == NULL) &&
						 (FindSubnetByIP(zoneId, node->IpAddr()) == NULL))
					{
						node->changeZone(zoneId);
						msg.SetVariable(VID_RCC, RCC_SUCCESS);
					}
					else
					{
						msg.SetVariable(VID_RCC, RCC_ADDRESS_IN_USE);
					}
				}
				else
				{
		         msg.SetVariable(VID_RCC, RCC_INVALID_ZONE_ID);
				}
         }
         else
         {
	         msg.SetVariable(VID_RCC, RCC_INCOMPATIBLE_OPERATION);
         }
      }
      else
      {
         msg.SetVariable(VID_RCC, RCC_ACCESS_DENIED);
      }
   }
   else
   {
      msg.SetVariable(VID_RCC, RCC_INVALID_OBJECT_ID);
   }

   // Send response
   sendMessage(&msg);
}

/**
 * Setup encryption with client
 */
void ClientSession::setupEncryption(CSCPMessage *request)
{
   CSCPMessage msg;

#ifdef _WITH_ENCRYPTION
	m_dwEncryptionRqId = request->GetId();
   m_dwEncryptionResult = RCC_TIMEOUT;
   if (m_condEncryptionSetup == INVALID_CONDITION_HANDLE)
      m_condEncryptionSetup = ConditionCreate(FALSE);

   // Send request for session key
	PrepareKeyRequestMsg(&msg, g_pServerKey, request->GetVariableShort(VID_USE_X509_KEY_FORMAT) != 0);
	msg.SetId(request->GetId());
   sendMessage(&msg);
   msg.deleteAllVariables();

   // Wait for encryption setup
   ConditionWait(m_condEncryptionSetup, 3000);

   // Send response
   msg.SetCode(CMD_REQUEST_COMPLETED);
	msg.SetId(request->GetId());
   msg.SetVariable(VID_RCC, m_dwEncryptionResult);
#else    /* _WITH_ENCRYPTION not defined */
   msg.SetCode(CMD_REQUEST_COMPLETED);
   msg.SetId(request->GetId());
   msg.SetVariable(VID_RCC, RCC_NO_ENCRYPTION_SUPPORT);
#endif

   sendMessage(&msg);
}

/**
 * Get agent's configuration file
 */
void ClientSession::getAgentConfig(CSCPMessage *pRequest)
{
   CSCPMessage msg;
   NetObj *object;
   UINT32 dwResult, dwSize;
   TCHAR *pszConfig;

   // Prepare response message
   msg.SetCode(CMD_REQUEST_COMPLETED);
   msg.SetId(pRequest->GetId());

   // Get object id and check prerequisites
   object = FindObjectById(pRequest->GetVariableLong(VID_OBJECT_ID));
   if (object != NULL)
   {
      if (object->Type() == OBJECT_NODE)
      {
         if (object->checkAccessRights(m_dwUserId, OBJECT_ACCESS_READ))
         {
            AgentConnection *pConn;

            pConn = ((Node *)object)->createAgentConnection();
            if (pConn != NULL)
            {
               dwResult = pConn->getConfigFile(&pszConfig, &dwSize);
               delete pConn;
               switch(dwResult)
               {
                  case ERR_SUCCESS:
                     msg.SetVariable(VID_RCC, RCC_SUCCESS);
                     msg.SetVariable(VID_CONFIG_FILE, pszConfig);
                     free(pszConfig);
                     break;
                  case ERR_ACCESS_DENIED:
                     msg.SetVariable(VID_RCC, RCC_ACCESS_DENIED);
                     break;
                  default:
                     msg.SetVariable(VID_RCC, RCC_COMM_FAILURE);
                     break;
               }
            }
            else
            {
               msg.SetVariable(VID_RCC, RCC_COMM_FAILURE);
            }
         }
         else
         {
            msg.SetVariable(VID_RCC, RCC_ACCESS_DENIED);
         }
      }
      else
      {
         msg.SetVariable(VID_RCC, RCC_INCOMPATIBLE_OPERATION);
      }
   }
   else
   {
      msg.SetVariable(VID_RCC, RCC_INVALID_OBJECT_ID);
   }

   // Send response
   sendMessage(&msg);
}

/**
 * Update agent's configuration file
 */
void ClientSession::updateAgentConfig(CSCPMessage *pRequest)
{
   CSCPMessage msg;
   NetObj *object;
   UINT32 dwResult;
   TCHAR *pszConfig;

   // Prepare response message
   msg.SetCode(CMD_REQUEST_COMPLETED);
   msg.SetId(pRequest->GetId());

   // Get object id and check prerequisites
   object = FindObjectById(pRequest->GetVariableLong(VID_OBJECT_ID));
   if (object != NULL)
   {
      if (object->Type() == OBJECT_NODE)
      {
         if (object->checkAccessRights(m_dwUserId, OBJECT_ACCESS_CONTROL))
         {
            AgentConnection *pConn;

            pConn = ((Node *)object)->createAgentConnection();
            if (pConn != NULL)
            {
               pszConfig = pRequest->GetVariableStr(VID_CONFIG_FILE);
               dwResult = pConn->updateConfigFile(pszConfig);
               free(pszConfig);

               if ((pRequest->GetVariableShort(VID_APPLY_FLAG) != 0) &&
                   (dwResult == ERR_SUCCESS))
               {
                  dwResult = pConn->execAction(_T("Agent.Restart"), 0, NULL);
               }

               switch(dwResult)
               {
                  case ERR_SUCCESS:
                     msg.SetVariable(VID_RCC, RCC_SUCCESS);
                     break;
                  case ERR_ACCESS_DENIED:
                     msg.SetVariable(VID_RCC, RCC_ACCESS_DENIED);
                     break;
                  case ERR_IO_FAILURE:
                     msg.SetVariable(VID_RCC, RCC_IO_ERROR);
                     break;
                  case ERR_MALFORMED_COMMAND:
                     msg.SetVariable(VID_RCC, RCC_INTERNAL_ERROR);
                     break;
                  default:
                     msg.SetVariable(VID_RCC, RCC_COMM_FAILURE);
                     break;
               }
               delete pConn;
            }
            else
            {
               msg.SetVariable(VID_RCC, RCC_COMM_FAILURE);
            }
         }
         else
         {
            msg.SetVariable(VID_RCC, RCC_ACCESS_DENIED);
         }
      }
      else
      {
         msg.SetVariable(VID_RCC, RCC_INCOMPATIBLE_OPERATION);
      }
   }
   else
   {
      msg.SetVariable(VID_RCC, RCC_INVALID_OBJECT_ID);
   }

   // Send response
   sendMessage(&msg);
}

/**
 * Execute action on agent
 */
void ClientSession::executeAction(CSCPMessage *pRequest)
{
   CSCPMessage msg;
   UINT32 dwResult;
   TCHAR szAction[MAX_PARAM_NAME];

   // Prepare response message
   msg.SetCode(CMD_REQUEST_COMPLETED);
   msg.SetId(pRequest->GetId());

   // Get object id and check prerequisites
   NetObj *object = FindObjectById(pRequest->GetVariableLong(VID_OBJECT_ID));
   if (object != NULL)
   {
      if (object->Type() == OBJECT_NODE)
      {
         if (object->checkAccessRights(m_dwUserId, OBJECT_ACCESS_CONTROL))
         {
            AgentConnection *pConn;

            pConn = ((Node *)object)->createAgentConnection();
            if (pConn != NULL)
            {
               pRequest->GetVariableStr(VID_ACTION_NAME, szAction, MAX_PARAM_NAME);
               dwResult = pConn->execAction(szAction, 0, NULL);

               switch(dwResult)
               {
                  case ERR_SUCCESS:
                     msg.SetVariable(VID_RCC, RCC_SUCCESS);
                     break;
                  case ERR_ACCESS_DENIED:
                     msg.SetVariable(VID_RCC, RCC_ACCESS_DENIED);
                     break;
                  case ERR_IO_FAILURE:
                     msg.SetVariable(VID_RCC, RCC_IO_ERROR);
                     break;
                  case ERR_EXEC_FAILED:
                     msg.SetVariable(VID_RCC, RCC_EXEC_FAILED);
                     break;
                  default:
                     msg.SetVariable(VID_RCC, RCC_COMM_FAILURE);
                     break;
               }
               delete pConn;
            }
            else
            {
               msg.SetVariable(VID_RCC, RCC_COMM_FAILURE);
            }
         }
         else
         {
            msg.SetVariable(VID_RCC, RCC_ACCESS_DENIED);
         }
      }
      else
      {
         msg.SetVariable(VID_RCC, RCC_INCOMPATIBLE_OPERATION);
      }
   }
   else
   {
      msg.SetVariable(VID_RCC, RCC_INVALID_OBJECT_ID);
   }

   // Send response
   sendMessage(&msg);
}

/**
 * Send tool list to client
 */
void ClientSession::sendObjectTools(UINT32 dwRqId)
{
   CSCPMessage msg;
   DB_RESULT hResult;
   UINT32 i, j, dwAclSize, dwNumTools, dwNumMsgRec, dwToolId, dwId;
   OBJECT_TOOL_ACL *pAccessList;
   TCHAR *pszStr, szBuffer[MAX_DB_STRING];

   // Prepare response message
   msg.SetCode(CMD_REQUEST_COMPLETED);
   msg.SetId(dwRqId);

   hResult = DBSelect(g_hCoreDB, _T("SELECT tool_id,user_id FROM object_tools_acl"));
   if (hResult != NULL)
   {
      dwAclSize = DBGetNumRows(hResult);
      pAccessList = (OBJECT_TOOL_ACL *)malloc(sizeof(OBJECT_TOOL_ACL) * dwAclSize);
      for(i = 0; i < dwAclSize; i++)
      {
         pAccessList[i].dwToolId = DBGetFieldULong(hResult, i, 0);
         pAccessList[i].dwUserId = DBGetFieldULong(hResult, i, 1);
      }
      DBFreeResult(hResult);

      hResult = DBSelect(g_hCoreDB, _T("SELECT tool_id,tool_name,tool_type,tool_data,flags,description,matching_oid,confirmation_text FROM object_tools"));
      if (hResult != NULL)
      {
         dwNumTools = DBGetNumRows(hResult);
         for(i = 0, dwId = VID_OBJECT_TOOLS_BASE, dwNumMsgRec = 0; i < dwNumTools; i++)
         {
            dwToolId = DBGetFieldULong(hResult, i, 0);
            if ((m_dwUserId != 0) && (!(m_dwSystemAccess & SYSTEM_ACCESS_MANAGE_TOOLS)))
            {
               for(j = 0; j < dwAclSize; j++)
               {
                  if (pAccessList[j].dwToolId == dwToolId)
                  {
                     if ((pAccessList[j].dwUserId == m_dwUserId) ||
                         (pAccessList[j].dwUserId == GROUP_EVERYONE))
                        break;
                     if (pAccessList[j].dwUserId & GROUP_FLAG)
                        if (CheckUserMembership(m_dwUserId, pAccessList[j].dwUserId))
                           break;
                  }
               }
            }

            if ((m_dwUserId == 0) ||
                (m_dwSystemAccess & SYSTEM_ACCESS_MANAGE_TOOLS) ||
                (j < dwAclSize))   // User has access to this tool
            {
               msg.SetVariable(dwId, dwToolId);

               // name
               DBGetField(hResult, i, 1, szBuffer, MAX_DB_STRING);
               DecodeSQLStringAndSetVariable(&msg, dwId + 1, szBuffer);

               msg.SetVariable(dwId + 2, (WORD)DBGetFieldLong(hResult, i, 2));

               // data
               pszStr = DBGetField(hResult, i, 3, NULL, 0);
               DecodeSQLStringAndSetVariable(&msg, dwId + 3, pszStr);
               free(pszStr);

               msg.SetVariable(dwId + 4, DBGetFieldULong(hResult, i, 4));

               // description
               DBGetField(hResult, i, 5, szBuffer, MAX_DB_STRING);
               DecodeSQLStringAndSetVariable(&msg, dwId + 5, szBuffer);

               // matching OID
               DBGetField(hResult, i, 6, szBuffer, MAX_DB_STRING);
               DecodeSQLStringAndSetVariable(&msg, dwId + 6, szBuffer);

               // confirmation text
               DBGetField(hResult, i, 7, szBuffer, MAX_DB_STRING);
               DecodeSQLStringAndSetVariable(&msg, dwId + 7, szBuffer);

               dwNumMsgRec++;
               dwId += 10;
            }
         }
         msg.SetVariable(VID_NUM_TOOLS, dwNumMsgRec);

         DBFreeResult(hResult);
      }
      else
      {
         msg.SetVariable(VID_RCC, RCC_DB_FAILURE);
      }

      free(pAccessList);
   }
   else
   {
      msg.SetVariable(VID_RCC, RCC_DB_FAILURE);
   }

   // Send response
   sendMessage(&msg);
}

/**
 * Send tool list to client
 */
void ClientSession::sendObjectToolDetails(CSCPMessage *pRequest)
{
   CSCPMessage msg;
   DB_RESULT hResult;
   UINT32 dwToolId, dwId, *pdwAcl;
   TCHAR *pszStr, szQuery[1024], szBuffer[MAX_DB_STRING];
   int i, iNumRows, nType;

   // Prepare response message
   msg.SetCode(CMD_REQUEST_COMPLETED);
   msg.SetId(pRequest->GetId());

   if (m_dwSystemAccess & SYSTEM_ACCESS_MANAGE_TOOLS)
   {
      dwToolId = pRequest->GetVariableLong(VID_TOOL_ID);
      _sntprintf(szQuery, sizeof(szQuery) / sizeof(TCHAR), _T("SELECT tool_name,tool_type,tool_data,description,flags,matching_oid,confirmation_text FROM object_tools WHERE tool_id=%d"), dwToolId);
      hResult = DBSelect(g_hCoreDB, szQuery);
      if (hResult != NULL)
      {
         if (DBGetNumRows(hResult) > 0)
         {
				msg.SetVariable(VID_TOOL_ID, dwToolId);

            DBGetField(hResult, 0, 0, szBuffer, MAX_DB_STRING);
            DecodeSQLStringAndSetVariable(&msg, VID_NAME, szBuffer);

            nType = DBGetFieldLong(hResult, 0, 1);
            msg.SetVariable(VID_TOOL_TYPE, (WORD)nType);

            pszStr = DBGetField(hResult, 0, 2, NULL, 0);
            DecodeSQLStringAndSetVariable(&msg, VID_TOOL_DATA, pszStr);
            free(pszStr);

            DBGetField(hResult, 0, 3, szBuffer, MAX_DB_STRING);
            DecodeSQLStringAndSetVariable(&msg, VID_DESCRIPTION, szBuffer);

            msg.SetVariable(VID_FLAGS, DBGetFieldULong(hResult, 0, 4));

            DBGetField(hResult, 0, 5, szBuffer, MAX_DB_STRING);
            DecodeSQLStringAndSetVariable(&msg, VID_TOOL_OID, szBuffer);

            DBGetField(hResult, 0, 6, szBuffer, MAX_DB_STRING);
            DecodeSQLStringAndSetVariable(&msg, VID_CONFIRMATION_TEXT, szBuffer);

            DBFreeResult(hResult);

            // Access list
            _sntprintf(szQuery, sizeof(szQuery) / sizeof(TCHAR), _T("SELECT user_id FROM object_tools_acl WHERE tool_id=%d"), dwToolId);
            hResult = DBSelect(g_hCoreDB, szQuery);
            if (hResult != NULL)
            {
               iNumRows = DBGetNumRows(hResult);
               msg.SetVariable(VID_ACL_SIZE, (UINT32)iNumRows);
               if (iNumRows > 0)
               {
                  pdwAcl = (UINT32 *)malloc(sizeof(UINT32) * iNumRows);
                  for(i = 0; i < iNumRows; i++)
                     pdwAcl[i] = DBGetFieldULong(hResult, i, 0);
                  msg.SetVariableToInt32Array(VID_ACL, iNumRows, pdwAcl);
                  free(pdwAcl);
               }
               DBFreeResult(hResult);

               // Column information for table tools
               if ((nType == TOOL_TYPE_TABLE_SNMP) || (nType == TOOL_TYPE_TABLE_AGENT))
               {
                  _sntprintf(szQuery, sizeof(szQuery) / sizeof(TCHAR), _T("SELECT col_name,col_oid,col_format,col_substr ")
                                     _T("FROM object_tools_table_columns WHERE tool_id=%d ")
                                     _T("ORDER BY col_number"), dwToolId);
                  hResult = DBSelect(g_hCoreDB, szQuery);
                  if (hResult != NULL)
                  {
                     iNumRows = DBGetNumRows(hResult);
                     msg.SetVariable(VID_NUM_COLUMNS, (WORD)iNumRows);
                     for(i = 0, dwId = VID_COLUMN_INFO_BASE; i < iNumRows; i++)
                     {
                        DBGetField(hResult, i, 0, szBuffer, MAX_DB_STRING);
                        DecodeSQLStringAndSetVariable(&msg, dwId++, szBuffer);
                        msg.SetVariable(dwId++, DBGetField(hResult, i, 1, szBuffer, MAX_DB_STRING));
                        msg.SetVariable(dwId++, (WORD)DBGetFieldLong(hResult, i, 2));
                        msg.SetVariable(dwId++, (WORD)DBGetFieldLong(hResult, i, 3));
                     }
                     DBFreeResult(hResult);
                     msg.SetVariable(VID_RCC, RCC_SUCCESS);
                  }
                  else
                  {
                     msg.deleteAllVariables();
                     msg.SetVariable(VID_RCC, RCC_DB_FAILURE);
                  }
               }
            }
            else
            {
               msg.deleteAllVariables();
               msg.SetVariable(VID_RCC, RCC_DB_FAILURE);
            }
         }
         else
         {
            DBFreeResult(hResult);
            msg.SetVariable(VID_RCC, RCC_INVALID_TOOL_ID);
         }
      }
      else
      {
         msg.SetVariable(VID_RCC, RCC_DB_FAILURE);
      }
   }
   else
   {
      // Current user has no rights for object tools management
      msg.SetVariable(VID_RCC, RCC_ACCESS_DENIED);
   }

   // Send response
   sendMessage(&msg);
}

/**
 * Update object tool
 */
void ClientSession::updateObjectTool(CSCPMessage *pRequest)
{
   CSCPMessage msg;

   // Prepare response message
   msg.SetCode(CMD_REQUEST_COMPLETED);
   msg.SetId(pRequest->GetId());

   // Check user rights
   if (m_dwSystemAccess & SYSTEM_ACCESS_MANAGE_TOOLS)
   {
      msg.SetVariable(VID_RCC, UpdateObjectToolFromMessage(pRequest));
   }
   else
   {
      msg.SetVariable(VID_RCC, RCC_ACCESS_DENIED);
   }

   // Send response
   sendMessage(&msg);
}

/**
 * Delete object tool
 */
void ClientSession::deleteObjectTool(CSCPMessage *pRequest)
{
   CSCPMessage msg;
   UINT32 dwToolId;

   // Prepare response message
   msg.SetCode(CMD_REQUEST_COMPLETED);
   msg.SetId(pRequest->GetId());

   // Check user rights
   if (m_dwSystemAccess & SYSTEM_ACCESS_MANAGE_TOOLS)
   {
      dwToolId = pRequest->GetVariableLong(VID_TOOL_ID);
      msg.SetVariable(VID_RCC, DeleteObjectToolFromDB(dwToolId));
   }
   else
   {
      msg.SetVariable(VID_RCC, RCC_ACCESS_DENIED);
   }

   // Send response
   sendMessage(&msg);
}

/**
 * Change Object Tool status (enabled/disabled)
 */
void ClientSession::changeObjectToolStatus(CSCPMessage *pRequest)
{
   CSCPMessage msg;
   UINT32 toolID, enable;

   // Prepare response message
   msg.SetCode(CMD_REQUEST_COMPLETED);
   msg.SetId(pRequest->GetId());

   // Check user rights
   if (m_dwSystemAccess & SYSTEM_ACCESS_MANAGE_TOOLS)
   {
      toolID = pRequest->GetVariableLong(VID_TOOL_ID);
      enable = pRequest->GetVariableLong(VID_STATE);
      msg.SetVariable(VID_RCC, ChangeObjectToolStatus(toolID, enable == 0 ? false : true));
   }
   else
   {
      msg.SetVariable(VID_RCC, RCC_ACCESS_DENIED);
   }

   // Send response
   sendMessage(&msg);
}

/**
 * Generate ID for new object tool
 */
void ClientSession::generateObjectToolId(UINT32 dwRqId)
{
   CSCPMessage msg;

   // Prepare reply message
   msg.SetCode(CMD_REQUEST_COMPLETED);
   msg.SetId(dwRqId);

   // Check access rights
   if (checkSysAccessRights(SYSTEM_ACCESS_MANAGE_TOOLS))
   {
      msg.SetVariable(VID_TOOL_ID, CreateUniqueId(IDG_OBJECT_TOOL));
   }
   else
   {
      msg.SetVariable(VID_RCC, RCC_ACCESS_DENIED);
   }

   // Send response
   sendMessage(&msg);
}

/**
 * Execute table tool (either SNMP or agent table)
 */
void ClientSession::execTableTool(CSCPMessage *pRequest)
{
   CSCPMessage msg;
   UINT32 dwToolId;
   NetObj *object;

   // Prepare response message
   msg.SetCode(CMD_REQUEST_COMPLETED);
   msg.SetId(pRequest->GetId());

   // Check if tool exist and has correct type
   dwToolId = pRequest->GetVariableLong(VID_TOOL_ID);
   if (IsTableTool(dwToolId))
   {
      // Check access
      if (CheckObjectToolAccess(dwToolId, m_dwUserId))
      {
         object = FindObjectById(pRequest->GetVariableLong(VID_OBJECT_ID));
         if (object != NULL)
         {
            if (object->Type() == OBJECT_NODE)
            {
               msg.SetVariable(VID_RCC,
                               ExecuteTableTool(dwToolId, (Node *)object,
                                                pRequest->GetId(), this));
            }
            else
            {
               msg.SetVariable(VID_RCC, RCC_INCOMPATIBLE_OPERATION);
            }
         }
         else
         {
            msg.SetVariable(VID_RCC, RCC_INVALID_OBJECT_ID);
         }
      }
      else
      {
         msg.SetVariable(VID_RCC, RCC_ACCESS_DENIED);
      }
   }
   else
   {
      msg.SetVariable(VID_RCC, RCC_INVALID_TOOL_ID);
   }

   // Send response
   sendMessage(&msg);
}

/**
 * Change current subscription
 */
void ClientSession::changeSubscription(CSCPMessage *pRequest)
{
   CSCPMessage msg;
   UINT32 dwFlags;

   dwFlags = pRequest->GetVariableLong(VID_FLAGS);

   if (pRequest->GetVariableShort(VID_OPERATION) != 0)
   {
      m_dwActiveChannels |= dwFlags;   // Subscribe
   }
   else
   {
      m_dwActiveChannels &= ~dwFlags;   // Unsubscribe
   }

   // Send response message
   msg.SetCode(CMD_REQUEST_COMPLETED);
   msg.SetId(pRequest->GetId());
   msg.SetVariable(VID_RCC, RCC_SUCCESS);
   sendMessage(&msg);
}

/**
 * Callback for counting DCIs in the system
 */
static void DciCountCallback(NetObj *object, void *data)
{
	*((UINT32 *)data) += ((Node *)object)->getItemCount();
}

/**
 * Send server statistics
 */
void ClientSession::sendServerStats(UINT32 dwRqId)
{
   CSCPMessage msg;
#ifdef _WIN32
   PROCESS_MEMORY_COUNTERS mc;
#endif

   // Prepare response
   msg.SetCode(CMD_REQUEST_COMPLETED);
   msg.SetId(dwRqId);
   msg.SetVariable(VID_RCC, RCC_SUCCESS);

   // Server version, etc.
   msg.SetVariable(VID_SERVER_VERSION, NETXMS_VERSION_STRING);
   msg.SetVariable(VID_SERVER_UPTIME, (UINT32)(time(NULL) - g_serverStartTime));

   // Number of objects and DCIs
	UINT32 dciCount = 0;
	g_idxNodeById.forEach(DciCountCallback, &dciCount);
   msg.SetVariable(VID_NUM_ITEMS, dciCount);
	msg.SetVariable(VID_NUM_OBJECTS, (UINT32)g_idxObjectById.getSize());
	msg.SetVariable(VID_NUM_NODES, (UINT32)g_idxNodeById.getSize());

   // Client sessions
   msg.SetVariable(VID_NUM_SESSIONS, (UINT32)GetSessionCount());

   // Alarms
   g_alarmMgr.getAlarmStats(&msg);

   // Process info
#ifdef _WIN32
   mc.cb = sizeof(PROCESS_MEMORY_COUNTERS);
   if (GetProcessMemoryInfo(GetCurrentProcess(), &mc, sizeof(PROCESS_MEMORY_COUNTERS)))
   {
      msg.SetVariable(VID_NETXMSD_PROCESS_WKSET, (UINT32)(mc.WorkingSetSize / 1024));
      msg.SetVariable(VID_NETXMSD_PROCESS_VMSIZE, (UINT32)(mc.PagefileUsage / 1024));
   }
#endif

	// Queues
	msg.SetVariable(VID_QSIZE_CONDITION_POLLER, g_conditionPollerQueue.Size());
	msg.SetVariable(VID_QSIZE_CONF_POLLER, g_configPollQueue.Size());
	msg.SetVariable(VID_QSIZE_DCI_POLLER, g_pItemQueue->Size());
	msg.SetVariable(VID_QSIZE_DBWRITER, g_pLazyRequestQueue->Size());
	msg.SetVariable(VID_QSIZE_EVENT, g_pEventQueue->Size());
	msg.SetVariable(VID_QSIZE_DISCOVERY, g_discoveryPollQueue.Size());
	msg.SetVariable(VID_QSIZE_NODE_POLLER, g_nodePollerQueue.Size());
	msg.SetVariable(VID_QSIZE_ROUTE_POLLER, g_routePollQueue.Size());
	msg.SetVariable(VID_QSIZE_STATUS_POLLER, g_statusPollQueue.Size());

   // Send response
   sendMessage(&msg);
}


//
// Send script list
//

void ClientSession::sendScriptList(UINT32 dwRqId)
{
   CSCPMessage msg;
   DB_RESULT hResult;
   UINT32 i, dwNumScripts, dwId;
   TCHAR szBuffer[MAX_DB_STRING];

   msg.SetCode(CMD_REQUEST_COMPLETED);
   msg.SetId(dwRqId);
   if (m_dwSystemAccess & SYSTEM_ACCESS_MANAGE_SCRIPTS)
   {
      hResult = DBSelect(g_hCoreDB, _T("SELECT script_id,script_name FROM script_library"));
      if (hResult != NULL)
      {
         msg.SetVariable(VID_RCC, RCC_SUCCESS);
         dwNumScripts = DBGetNumRows(hResult);
         msg.SetVariable(VID_NUM_SCRIPTS, dwNumScripts);
         for(i = 0, dwId = VID_SCRIPT_LIST_BASE; i < dwNumScripts; i++)
         {
            msg.SetVariable(dwId++, DBGetFieldULong(hResult, i, 0));
            msg.SetVariable(dwId++, DBGetField(hResult, i, 1, szBuffer, MAX_DB_STRING));
         }
         DBFreeResult(hResult);
      }
      else
      {
         msg.SetVariable(VID_RCC, RCC_DB_FAILURE);
      }
   }
   else
   {
      msg.SetVariable(VID_RCC, RCC_ACCESS_DENIED);
   }
   sendMessage(&msg);
}


//
// Send script
//

void ClientSession::sendScript(CSCPMessage *pRequest)
{
   CSCPMessage msg;
   DB_RESULT hResult;
   UINT32 dwScriptId;
   TCHAR *pszCode, szQuery[256];

   msg.SetCode(CMD_REQUEST_COMPLETED);
   msg.SetId(pRequest->GetId());
   if (m_dwSystemAccess & SYSTEM_ACCESS_MANAGE_SCRIPTS)
   {
      dwScriptId = pRequest->GetVariableLong(VID_SCRIPT_ID);
      _sntprintf(szQuery, 256, _T("SELECT script_name,script_code FROM script_library WHERE script_id=%d"), dwScriptId);
      hResult = DBSelect(g_hCoreDB, szQuery);
      if (hResult != NULL)
      {
         if (DBGetNumRows(hResult) > 0)
         {
				TCHAR name[MAX_DB_STRING];

            msg.SetVariable(VID_NAME, DBGetField(hResult, 0, 0, name, MAX_DB_STRING));

				pszCode = DBGetField(hResult, 0, 1, NULL, 0);
            msg.SetVariable(VID_SCRIPT_CODE, pszCode);
            free(pszCode);
         }
         else
         {
            msg.SetVariable(VID_RCC, RCC_INVALID_SCRIPT_ID);
         }
         DBFreeResult(hResult);
      }
      else
      {
         msg.SetVariable(VID_RCC, RCC_DB_FAILURE);
      }
   }
   else
   {
      msg.SetVariable(VID_RCC, RCC_ACCESS_DENIED);
   }
   sendMessage(&msg);
}

/**
 * Update script in library
 */
void ClientSession::updateScript(CSCPMessage *pRequest)
{
   CSCPMessage msg;
   TCHAR *pszCode, *pszQuery, szName[MAX_DB_STRING];
   UINT32 dwScriptId;

   msg.SetCode(CMD_REQUEST_COMPLETED);
   msg.SetId(pRequest->GetId());
   if (m_dwSystemAccess & SYSTEM_ACCESS_MANAGE_SCRIPTS)
   {
      dwScriptId = pRequest->GetVariableLong(VID_SCRIPT_ID);
      pRequest->GetVariableStr(VID_NAME, szName, MAX_DB_STRING);
      if (IsValidScriptName(szName))
      {
         pszCode = pRequest->GetVariableStr(VID_SCRIPT_CODE);
         if (pszCode != NULL)
         {
				/* TODO: change to binding variable */
				String prepCode = DBPrepareString(g_hCoreDB, pszCode);
            free(pszCode);

				size_t qlen = (size_t)prepCode.getSize() + MAX_DB_STRING + 256;
            pszQuery = (TCHAR *)malloc(qlen * sizeof(TCHAR));

            if (dwScriptId == 0)
            {
               // New script
               dwScriptId = CreateUniqueId(IDG_SCRIPT);
               _sntprintf(pszQuery, qlen, _T("INSERT INTO script_library (script_id,script_name,script_code) VALUES (%d,%s,%s)"),
                         dwScriptId, (const TCHAR *)DBPrepareString(g_hCoreDB, szName), (const TCHAR *)prepCode);
            }
            else
            {
               _sntprintf(pszQuery, qlen, _T("UPDATE script_library SET script_name=%s,script_code=%s WHERE script_id=%d"),
                         (const TCHAR *)DBPrepareString(g_hCoreDB, szName), (const TCHAR *)prepCode, dwScriptId);
            }
            if (DBQuery(g_hCoreDB, pszQuery))
            {
               ReloadScript(dwScriptId);
               msg.SetVariable(VID_RCC, RCC_SUCCESS);
               msg.SetVariable(VID_SCRIPT_ID, dwScriptId);
            }
            else
            {
               msg.SetVariable(VID_RCC, RCC_DB_FAILURE);
            }
            free(pszQuery);
         }
         else
         {
            msg.SetVariable(VID_RCC, RCC_INVALID_REQUEST);
         }
      }
      else
      {
         msg.SetVariable(VID_RCC, RCC_INVALID_SCRIPT_NAME);
      }
   }
   else
   {
      msg.SetVariable(VID_RCC, RCC_ACCESS_DENIED);
   }
   sendMessage(&msg);
}

/**
 * Rename script
 */
void ClientSession::renameScript(CSCPMessage *pRequest)
{
   CSCPMessage msg;
   TCHAR szQuery[4096], szName[MAX_DB_STRING];
   UINT32 dwScriptId;

   msg.SetCode(CMD_REQUEST_COMPLETED);
   msg.SetId(pRequest->GetId());
   if (m_dwSystemAccess & SYSTEM_ACCESS_MANAGE_SCRIPTS)
   {
      dwScriptId = pRequest->GetVariableLong(VID_SCRIPT_ID);
      pRequest->GetVariableStr(VID_NAME, szName, MAX_DB_STRING);
      if (IsValidScriptName(szName))
      {
         if (IsValidScriptId(dwScriptId))
         {
            _sntprintf(szQuery, sizeof(szQuery) / sizeof(TCHAR), _T("UPDATE script_library SET script_name=%s WHERE script_id=%d"),
                      (const TCHAR *)DBPrepareString(g_hCoreDB, szName), dwScriptId);
            if (DBQuery(g_hCoreDB, szQuery))
            {
               ReloadScript(dwScriptId);
               msg.SetVariable(VID_RCC, RCC_SUCCESS);
            }
            else
            {
               msg.SetVariable(VID_RCC, RCC_DB_FAILURE);
            }
         }
         else
         {
            msg.SetVariable(VID_RCC, RCC_INVALID_SCRIPT_ID);
         }
      }
      else
      {
         msg.SetVariable(VID_RCC, RCC_INVALID_SCRIPT_NAME);
      }
   }
   else
   {
      msg.SetVariable(VID_RCC, RCC_ACCESS_DENIED);
   }
   sendMessage(&msg);
}

/**
 * Delete script from library
 */
void ClientSession::deleteScript(CSCPMessage *pRequest)
{
   CSCPMessage msg;
   TCHAR szQuery[256];
   UINT32 dwScriptId;

   msg.SetCode(CMD_REQUEST_COMPLETED);
   msg.SetId(pRequest->GetId());
   if (m_dwSystemAccess & SYSTEM_ACCESS_MANAGE_SCRIPTS)
   {
      dwScriptId = pRequest->GetVariableLong(VID_SCRIPT_ID);
      if (IsValidScriptId(dwScriptId))
      {
         _sntprintf(szQuery, sizeof(szQuery) / sizeof(TCHAR), _T("DELETE FROM script_library WHERE script_id=%d"), dwScriptId);
         if (DBQuery(g_hCoreDB, szQuery))
         {
            g_pScriptLibrary->lock();
            g_pScriptLibrary->deleteScript(dwScriptId);
            g_pScriptLibrary->unlock();
            msg.SetVariable(VID_RCC, RCC_SUCCESS);
         }
         else
         {
            msg.SetVariable(VID_RCC, RCC_DB_FAILURE);
         }
      }
      else
      {
         msg.SetVariable(VID_RCC, RCC_INVALID_SCRIPT_ID);
      }
   }
   else
   {
      msg.SetVariable(VID_RCC, RCC_ACCESS_DENIED);
   }
   sendMessage(&msg);
}

/**
 * Copy session data to message
 */
static void CopySessionData(ClientSession *pSession, void *pArg)
{
   UINT32 dwId, dwIndex;

   dwIndex = ((CSCPMessage *)pArg)->GetVariableLong(VID_NUM_SESSIONS);
   ((CSCPMessage *)pArg)->SetVariable(VID_NUM_SESSIONS, dwIndex + 1);

   dwId = VID_SESSION_DATA_BASE + dwIndex * 100;
   ((CSCPMessage *)pArg)->SetVariable(dwId++, pSession->getIndex());
   ((CSCPMessage *)pArg)->SetVariable(dwId++, (WORD)pSession->getCipher());
   ((CSCPMessage *)pArg)->SetVariable(dwId++, (TCHAR *)pSession->getUserName());
   ((CSCPMessage *)pArg)->SetVariable(dwId++, (TCHAR *)pSession->getClientInfo());
}

/**
 * Send list of connected client sessions
 */
void ClientSession::SendSessionList(UINT32 dwRqId)
{
   CSCPMessage msg;

   msg.SetCode(CMD_REQUEST_COMPLETED);
   msg.SetId(dwRqId);
   if (m_dwSystemAccess & SYSTEM_ACCESS_MANAGE_SESSIONS)
   {
      msg.SetVariable(VID_NUM_SESSIONS, (UINT32)0);
      EnumerateClientSessions(CopySessionData, &msg);
      msg.SetVariable(VID_RCC, RCC_SUCCESS);
   }
   else
   {
      msg.SetVariable(VID_RCC, RCC_ACCESS_DENIED);
   }
   sendMessage(&msg);
}


//
// Forcibly terminate client's session
//

void ClientSession::KillSession(CSCPMessage *pRequest)
{
   CSCPMessage msg;

   msg.SetCode(CMD_REQUEST_COMPLETED);
   msg.SetId(pRequest->GetId());
   if (m_dwSystemAccess & SYSTEM_ACCESS_MANAGE_SESSIONS)
   {
   }
   else
   {
      msg.SetVariable(VID_RCC, RCC_ACCESS_DENIED);
   }
   sendMessage(&msg);
}

/**
 * Handler for new syslog messages
 */
void ClientSession::onSyslogMessage(NX_SYSLOG_RECORD *pRec)
{
   UPDATE_INFO *pUpdate;

   if (isAuthenticated() && isSubscribed(NXC_CHANNEL_SYSLOG))
   {
      pUpdate = (UPDATE_INFO *)malloc(sizeof(UPDATE_INFO));
      pUpdate->dwCategory = INFO_CAT_SYSLOG_MSG;
      pUpdate->pData = nx_memdup(pRec, sizeof(NX_SYSLOG_RECORD));
      m_pUpdateQueue->Put(pUpdate);
   }
}

/**
 * Get latest syslog records
 */
void ClientSession::sendSyslog(CSCPMessage *pRequest)
{
   CSCPMessage msg;
   UINT32 dwMaxRecords, dwNumRows, dwId;
   DB_RESULT hTempResult;
   DB_ASYNC_RESULT hResult;
   TCHAR szQuery[1024], szBuffer[1024];
   WORD wRecOrder;

   wRecOrder = ((g_nDBSyntax == DB_SYNTAX_MSSQL) || (g_nDBSyntax == DB_SYNTAX_ORACLE)) ? RECORD_ORDER_REVERSED : RECORD_ORDER_NORMAL;
   dwMaxRecords = pRequest->GetVariableLong(VID_MAX_RECORDS);

   // Prepare confirmation message
   msg.SetCode(CMD_REQUEST_COMPLETED);
   msg.SetId(pRequest->GetId());

   MutexLock(m_mutexSendSyslog);

   // Retrieve events from database
   switch(g_nDBSyntax)
   {
      case DB_SYNTAX_MYSQL:
      case DB_SYNTAX_PGSQL:
      case DB_SYNTAX_SQLITE:
         dwNumRows = 0;
         hTempResult = DBSelect(g_hCoreDB, _T("SELECT count(*) FROM syslog"));
         if (hTempResult != NULL)
         {
            if (DBGetNumRows(hTempResult) > 0)
            {
               dwNumRows = DBGetFieldULong(hTempResult, 0, 0);
            }
            DBFreeResult(hTempResult);
         }
         _sntprintf(szQuery, 1024,
                    _T("SELECT msg_id,msg_timestamp,facility,severity,")
                    _T("source_object_id,hostname,msg_tag,msg_text FROM syslog ")
                    _T("ORDER BY msg_id LIMIT %u OFFSET %u"),
                    dwMaxRecords, dwNumRows - min(dwNumRows, dwMaxRecords));
         break;
      case DB_SYNTAX_MSSQL:
         _sntprintf(szQuery, 1024,
                    _T("SELECT TOP %d msg_id,msg_timestamp,facility,severity,")
                    _T("source_object_id,hostname,msg_tag,msg_text FROM syslog ")
                    _T("ORDER BY msg_id DESC"), dwMaxRecords);
         break;
      case DB_SYNTAX_ORACLE:
         _sntprintf(szQuery, 1024,
                    _T("SELECT msg_id,msg_timestamp,facility,severity,")
                    _T("source_object_id,hostname,msg_tag,msg_text FROM syslog ")
                    _T("WHERE ROWNUM <= %u ORDER BY msg_id DESC"), dwMaxRecords);
         break;
      case DB_SYNTAX_DB2:
         _sntprintf(szQuery, 1024,
                    _T("SELECT msg_id,msg_timestamp,facility,severity,")
                    _T("source_object_id,hostname,msg_tag,msg_text FROM syslog ")
                    _T("ORDER BY msg_id DESC FETCH FIRST %u ROWS ONLY"), dwMaxRecords);
         break;
      default:
         szQuery[0] = 0;
         break;
   }
   hResult = DBAsyncSelect(g_hCoreDB, szQuery);
   if (hResult != NULL)
   {
		msg.SetVariable(VID_RCC, RCC_SUCCESS);
		sendMessage(&msg);
		msg.deleteAllVariables();
		msg.SetCode(CMD_SYSLOG_RECORDS);

      // Send records, up to 10 per message
      for(dwId = VID_SYSLOG_MSG_BASE, dwNumRows = 0; DBFetch(hResult); dwNumRows++)
      {
         if (dwNumRows == 10)
         {
            msg.SetVariable(VID_NUM_RECORDS, dwNumRows);
            msg.SetVariable(VID_RECORDS_ORDER, wRecOrder);
            sendMessage(&msg);
            msg.deleteAllVariables();
            dwNumRows = 0;
            dwId = VID_SYSLOG_MSG_BASE;
         }
         msg.SetVariable(dwId++, DBGetFieldAsyncUInt64(hResult, 0));
         msg.SetVariable(dwId++, DBGetFieldAsyncULong(hResult, 1));
         msg.SetVariable(dwId++, (WORD)DBGetFieldAsyncLong(hResult, 2));
         msg.SetVariable(dwId++, (WORD)DBGetFieldAsyncLong(hResult, 3));
         msg.SetVariable(dwId++, DBGetFieldAsyncULong(hResult, 4));
         msg.SetVariable(dwId++, DBGetFieldAsync(hResult, 5, szBuffer, 1024));
         msg.SetVariable(dwId++, DBGetFieldAsync(hResult, 6, szBuffer, 1024));
         msg.SetVariable(dwId++, DBGetFieldAsync(hResult, 7, szBuffer, 1024));
      }
      DBFreeAsyncResult(hResult);

      // Send remaining records with End-Of-Sequence notification
      msg.SetVariable(VID_NUM_RECORDS, dwNumRows);
      msg.SetVariable(VID_RECORDS_ORDER, wRecOrder);
      msg.setEndOfSequence();
      sendMessage(&msg);
   }
   else
   {
		msg.SetVariable(VID_RCC, RCC_DB_FAILURE);
		sendMessage(&msg);
	}

   MutexUnlock(m_mutexSendSyslog);
}

/**
 * Handler for new traps
 */
void ClientSession::onNewSNMPTrap(CSCPMessage *pMsg)
{
   UPDATE_INFO *pUpdate;
   if (isAuthenticated() && isSubscribed(NXC_CHANNEL_SNMP_TRAPS))
   {
      pUpdate = (UPDATE_INFO *)malloc(sizeof(UPDATE_INFO));
      pUpdate->dwCategory = INFO_CAT_SNMP_TRAP;
      pUpdate->pData = new CSCPMessage(pMsg);
      m_pUpdateQueue->Put(pUpdate);
   }
}

/**
 * Send collected trap log
 */
void ClientSession::SendTrapLog(CSCPMessage *pRequest)
{
   CSCPMessage msg;
   TCHAR szBuffer[4096], szQuery[1024];
   UINT32 dwId, dwNumRows, dwMaxRecords;
   DB_RESULT hTempResult;
   DB_ASYNC_RESULT hResult;
   WORD wRecOrder;

   wRecOrder = ((g_nDBSyntax == DB_SYNTAX_MSSQL) || (g_nDBSyntax == DB_SYNTAX_ORACLE)) ? RECORD_ORDER_REVERSED : RECORD_ORDER_NORMAL;
   dwMaxRecords = pRequest->GetVariableLong(VID_MAX_RECORDS);

   msg.SetCode(CMD_REQUEST_COMPLETED);
   msg.SetId(pRequest->GetId());

   if (m_dwSystemAccess & SYSTEM_ACCESS_VIEW_TRAP_LOG)
   {
      msg.SetVariable(VID_RCC, RCC_SUCCESS);
      sendMessage(&msg);
      msg.deleteAllVariables();
      msg.SetCode(CMD_TRAP_LOG_RECORDS);

      MutexLock(m_mutexSendTrapLog);

      // Retrieve trap log records from database
      switch(g_nDBSyntax)
      {
         case DB_SYNTAX_MYSQL:
         case DB_SYNTAX_PGSQL:
         case DB_SYNTAX_SQLITE:
            dwNumRows = 0;
            hTempResult = DBSelect(g_hCoreDB, _T("SELECT count(*) FROM snmp_trap_log"));
            if (hTempResult != NULL)
            {
               if (DBGetNumRows(hTempResult) > 0)
               {
                  dwNumRows = DBGetFieldULong(hTempResult, 0, 0);
               }
               DBFreeResult(hTempResult);
            }
            _sntprintf(szQuery, 1024,
                       _T("SELECT trap_id,trap_timestamp,ip_addr,object_id,")
                       _T("trap_oid,trap_varlist FROM snmp_trap_log ")
                       _T("ORDER BY trap_id LIMIT %u OFFSET %u"),
                       dwMaxRecords, dwNumRows - min(dwNumRows, dwMaxRecords));
            break;
         case DB_SYNTAX_MSSQL:
            _sntprintf(szQuery, 1024,
                       _T("SELECT TOP %u trap_id,trap_timestamp,ip_addr,object_id,")
                       _T("trap_oid,trap_varlist FROM snmp_trap_log ")
                       _T("ORDER BY trap_id DESC"), dwMaxRecords);
            break;
         case DB_SYNTAX_ORACLE:
            _sntprintf(szQuery, 1024,
                       _T("SELECT trap_id,trap_timestamp,ip_addr,object_id,")
                       _T("trap_oid,trap_varlist FROM snmp_trap_log ")
                       _T("WHERE ROWNUM <= %u ORDER BY trap_id DESC"),
                       dwMaxRecords);
         case DB_SYNTAX_DB2:
            _sntprintf(szQuery, 1024,
                       _T("SELECT trap_id,trap_timestamp,ip_addr,object_id,")
                       _T("trap_oid,trap_varlist FROM snmp_trap_log ")
                       _T("ORDER BY trap_id DESC FETCH FIRST %u ROWS ONLY"),
                       dwMaxRecords);
            break;
         default:
            szQuery[0] = 0;
            break;
      }
      hResult = DBAsyncSelect(g_hCoreDB, szQuery);
      if (hResult != NULL)
      {
         // Send events, one per message
         for(dwId = VID_TRAP_LOG_MSG_BASE, dwNumRows = 0; DBFetch(hResult); dwNumRows++)
         {
            if (dwNumRows == 10)
            {
               msg.SetVariable(VID_NUM_RECORDS, dwNumRows);
               msg.SetVariable(VID_RECORDS_ORDER, wRecOrder);
               sendMessage(&msg);
               msg.deleteAllVariables();
               dwNumRows = 0;
               dwId = VID_TRAP_LOG_MSG_BASE;
            }
            msg.SetVariable(dwId++, DBGetFieldAsyncUInt64(hResult, 0));
            msg.SetVariable(dwId++, DBGetFieldAsyncULong(hResult, 1));
            msg.SetVariable(dwId++, DBGetFieldAsyncIPAddr(hResult, 2));
            msg.SetVariable(dwId++, DBGetFieldAsyncULong(hResult, 3));
            msg.SetVariable(dwId++, DBGetFieldAsync(hResult, 4, szBuffer, 256));
            msg.SetVariable(dwId++, DBGetFieldAsync(hResult, 5, szBuffer, 4096));
         }
         DBFreeAsyncResult(hResult);

         // Send remaining records with End-Of-Sequence notification
         msg.SetVariable(VID_NUM_RECORDS, dwNumRows);
         msg.SetVariable(VID_RECORDS_ORDER, wRecOrder);
         msg.setEndOfSequence();
      }

      MutexUnlock(m_mutexSendTrapLog);
   }
   else
   {
      msg.SetVariable(VID_RCC, RCC_ACCESS_DENIED);
   }
   sendMessage(&msg);
}

/**
 *SNMP walker thread's startup parameters
 */
typedef struct
{
   ClientSession *pSession;
   UINT32 dwRqId;
   NetObj *object;
   TCHAR szBaseOID[MAX_OID_LEN * 4];
} WALKER_THREAD_ARGS;

/**
 * Arguments for SnmpEnumerate callback
 */
typedef struct
{
   CSCPMessage *pMsg;
   UINT32 dwId;
   UINT32 dwNumVars;
   ClientSession *pSession;
} WALKER_ENUM_CALLBACK_ARGS;

/**
 * SNMP walker enumeration callback
 */
static UINT32 WalkerCallback(UINT32 dwVersion, SNMP_Variable *pVar, SNMP_Transport *pTransport, void *pArg)
{
   CSCPMessage *pMsg = ((WALKER_ENUM_CALLBACK_ARGS *)pArg)->pMsg;
   TCHAR szBuffer[4096];
	bool convertToHex = true;

	pVar->getValueAsPrintableString(szBuffer, 4096, &convertToHex);
   pMsg->SetVariable(((WALKER_ENUM_CALLBACK_ARGS *)pArg)->dwId++, (TCHAR *)pVar->GetName()->getValueAsText());
	pMsg->SetVariable(((WALKER_ENUM_CALLBACK_ARGS *)pArg)->dwId++, convertToHex ? (UINT32)0xFFFF : pVar->GetType());
   pMsg->SetVariable(((WALKER_ENUM_CALLBACK_ARGS *)pArg)->dwId++, szBuffer);
   ((WALKER_ENUM_CALLBACK_ARGS *)pArg)->dwNumVars++;
   if (((WALKER_ENUM_CALLBACK_ARGS *)pArg)->dwNumVars == 50)
   {
      pMsg->SetVariable(VID_NUM_VARIABLES, ((WALKER_ENUM_CALLBACK_ARGS *)pArg)->dwNumVars);
      ((WALKER_ENUM_CALLBACK_ARGS *)pArg)->pSession->sendMessage(pMsg);
      ((WALKER_ENUM_CALLBACK_ARGS *)pArg)->dwNumVars = 0;
      ((WALKER_ENUM_CALLBACK_ARGS *)pArg)->dwId = VID_SNMP_WALKER_DATA_BASE;
      pMsg->deleteAllVariables();
   }
   return SNMP_ERR_SUCCESS;
}


//
// SNMP walker thread
//

static THREAD_RESULT THREAD_CALL WalkerThread(void *pArg)
{
   CSCPMessage msg;
   WALKER_ENUM_CALLBACK_ARGS args;

   msg.SetCode(CMD_SNMP_WALK_DATA);
   msg.SetId(((WALKER_THREAD_ARGS *)pArg)->dwRqId);

   args.pMsg = &msg;
   args.dwId = VID_SNMP_WALKER_DATA_BASE;
   args.dwNumVars = 0;
   args.pSession = ((WALKER_THREAD_ARGS *)pArg)->pSession;
   ((Node *)(((WALKER_THREAD_ARGS *)pArg)->object))->callSnmpEnumerate(((WALKER_THREAD_ARGS *)pArg)->szBaseOID, WalkerCallback, &args);
   msg.SetVariable(VID_NUM_VARIABLES, args.dwNumVars);
   msg.setEndOfSequence();
   ((WALKER_THREAD_ARGS *)pArg)->pSession->sendMessage(&msg);

   ((WALKER_THREAD_ARGS *)pArg)->pSession->decRefCount();
   ((WALKER_THREAD_ARGS *)pArg)->object->decRefCount();
   free(pArg);
   return THREAD_OK;
}

/**
 * Start SNMP walk
 */
void ClientSession::StartSnmpWalk(CSCPMessage *pRequest)
{
   CSCPMessage msg;
   WALKER_THREAD_ARGS *pArg;

   msg.SetCode(CMD_REQUEST_COMPLETED);
   msg.SetId(pRequest->GetId());

   NetObj *object = FindObjectById(pRequest->GetVariableLong(VID_OBJECT_ID));
   if (object != NULL)
   {
      if (object->Type() == OBJECT_NODE)
      {
         if (object->checkAccessRights(m_dwUserId, OBJECT_ACCESS_READ))
         {
            msg.SetVariable(VID_RCC, RCC_SUCCESS);

            object->incRefCount();
            m_dwRefCount++;

            pArg = (WALKER_THREAD_ARGS *)malloc(sizeof(WALKER_THREAD_ARGS));
            pArg->pSession = this;
            pArg->object = object;
            pArg->dwRqId = pRequest->GetId();
            pRequest->GetVariableStr(VID_SNMP_OID, pArg->szBaseOID, MAX_OID_LEN * 4);

            ThreadCreate(WalkerThread, 0, pArg);
         }
         else
         {
            msg.SetVariable(VID_RCC, RCC_ACCESS_DENIED);
         }
      }
      else
      {
         msg.SetVariable(VID_RCC, RCC_INCOMPATIBLE_OPERATION);
      }
   }
   else
   {
      msg.SetVariable(VID_RCC, RCC_INVALID_OBJECT_ID);
   }
   sendMessage(&msg);
}

/**
 * Resolve single DCI name
 */
UINT32 ClientSession::resolveDCIName(UINT32 dwNode, UINT32 dwItem, TCHAR **ppszName)
{
   DCObject *pItem;
   UINT32 dwResult;

   NetObj *object = FindObjectById(dwNode);
   if (object != NULL)
   {
		if ((object->Type() == OBJECT_NODE) ||
			 (object->Type() == OBJECT_CLUSTER) ||
			 (object->Type() == OBJECT_MOBILEDEVICE) ||
			 (object->Type() == OBJECT_TEMPLATE))
		{
			if (object->checkAccessRights(m_dwUserId, OBJECT_ACCESS_READ))
			{
				pItem = ((Template *)object)->getDCObjectById(dwItem);
				if (pItem != NULL)
				{
					*ppszName = (TCHAR *)pItem->getDescription();
					dwResult = RCC_SUCCESS;
				}
				else
				{
					dwResult = RCC_INVALID_DCI_ID;
				}
			}
			else
			{
				dwResult = RCC_ACCESS_DENIED;
			}
		}
		else
		{
	      dwResult = RCC_INCOMPATIBLE_OPERATION;
		}
   }
   else
   {
      dwResult = RCC_INVALID_OBJECT_ID;
   }
   return dwResult;
}

/**
 * Resolve DCI identifiers to names
 */
void ClientSession::resolveDCINames(CSCPMessage *pRequest)
{
   UINT32 i, dwId, dwNumDCI, *pdwNodeList, *pdwDCIList, dwResult = RCC_INVALID_ARGUMENT;
   TCHAR *pszName;
   CSCPMessage msg;

   msg.SetCode(CMD_REQUEST_COMPLETED);
   msg.SetId(pRequest->GetId());

   dwNumDCI = pRequest->GetVariableLong(VID_NUM_ITEMS);
   pdwNodeList = (UINT32 *)malloc(sizeof(UINT32) * dwNumDCI);
   pdwDCIList = (UINT32 *)malloc(sizeof(UINT32) * dwNumDCI);
   pRequest->GetVariableInt32Array(VID_NODE_LIST, dwNumDCI, pdwNodeList);
   pRequest->GetVariableInt32Array(VID_DCI_LIST, dwNumDCI, pdwDCIList);

   for(i = 0, dwId = VID_DCI_LIST_BASE; i < dwNumDCI; i++)
   {
      dwResult = resolveDCIName(pdwNodeList[i], pdwDCIList[i], &pszName);
      if (dwResult != RCC_SUCCESS)
         break;
      msg.SetVariable(dwId++, pszName);
   }

   free(pdwNodeList);
   free(pdwDCIList);

   msg.SetVariable(VID_RCC, dwResult);
   sendMessage(&msg);
}

/**
 * Send list of available agent configs to client
 */
void ClientSession::sendAgentCfgList(UINT32 dwRqId)
{
   CSCPMessage msg;
   DB_RESULT hResult;
   UINT32 i, dwId, dwNumRows;
   TCHAR szText[MAX_DB_STRING];

   msg.SetCode(CMD_REQUEST_COMPLETED);
   msg.SetId(dwRqId);

   if (m_dwSystemAccess & SYSTEM_ACCESS_MANAGE_AGENT_CFG)
   {
      hResult = DBSelect(g_hCoreDB, _T("SELECT config_id,config_name,sequence_number FROM agent_configs"));
      if (hResult != NULL)
      {
         dwNumRows = DBGetNumRows(hResult);
         msg.SetVariable(VID_RCC, RCC_SUCCESS);
         msg.SetVariable(VID_NUM_RECORDS, dwNumRows);
         for(i = 0, dwId = VID_AGENT_CFG_LIST_BASE; i < dwNumRows; i++, dwId += 7)
         {
            msg.SetVariable(dwId++, DBGetFieldULong(hResult, i, 0));
            DBGetField(hResult, i, 1, szText, MAX_DB_STRING);
            DecodeSQLString(szText);
            msg.SetVariable(dwId++, szText);
            msg.SetVariable(dwId++, DBGetFieldULong(hResult, i, 2));
         }
         DBFreeResult(hResult);
      }
      else
      {
         msg.SetVariable(VID_RCC, RCC_DB_FAILURE);
      }
   }
   else
   {
      msg.SetVariable(VID_RCC, RCC_ACCESS_DENIED);
   }

   sendMessage(&msg);
}


//
// Open (get all data) server-stored agent's config
//

void ClientSession::OpenAgentConfig(CSCPMessage *pRequest)
{
   CSCPMessage msg;
   DB_RESULT hResult;
   UINT32 dwCfgId;
   TCHAR *pszStr, szQuery[256], szBuffer[MAX_DB_STRING];

   msg.SetCode(CMD_REQUEST_COMPLETED);
   msg.SetId(pRequest->GetId());

   if (m_dwSystemAccess & SYSTEM_ACCESS_MANAGE_AGENT_CFG)
   {
      dwCfgId = pRequest->GetVariableLong(VID_CONFIG_ID);
      _sntprintf(szQuery, 256, _T("SELECT config_name,config_file,config_filter,sequence_number FROM agent_configs WHERE config_id=%d"), dwCfgId);
      hResult = DBSelect(g_hCoreDB, szQuery);
      if (hResult != NULL)
      {
         if (DBGetNumRows(hResult) > 0)
         {
            msg.SetVariable(VID_RCC, RCC_SUCCESS);
            msg.SetVariable(VID_CONFIG_ID, dwCfgId);
            DecodeSQLStringAndSetVariable(&msg, VID_NAME, DBGetField(hResult, 0, 0, szBuffer, MAX_DB_STRING));
            pszStr = DBGetField(hResult, 0, 1, NULL, 0);
            DecodeSQLStringAndSetVariable(&msg, VID_CONFIG_FILE, pszStr);
            free(pszStr);
            pszStr = DBGetField(hResult, 0, 2, NULL, 0);
            DecodeSQLStringAndSetVariable(&msg, VID_FILTER, pszStr);
            free(pszStr);
            msg.SetVariable(VID_SEQUENCE_NUMBER, DBGetFieldULong(hResult, 0, 3));
         }
         else
         {
            msg.SetVariable(VID_RCC, RCC_INVALID_CONFIG_ID);
         }
         DBFreeResult(hResult);
      }
      else
      {
         msg.SetVariable(VID_RCC, RCC_DB_FAILURE);
      }
   }
   else
   {
      msg.SetVariable(VID_RCC, RCC_ACCESS_DENIED);
   }

   sendMessage(&msg);
}


//
// Save changes to server-stored agent's configuration
//

void ClientSession::SaveAgentConfig(CSCPMessage *pRequest)
{
   CSCPMessage msg;
   DB_RESULT hResult;
   UINT32 dwCfgId, dwSeqNum;
   TCHAR szQuery[256], szName[MAX_DB_STRING], *pszFilter, *pszText;
   TCHAR *pszQuery, *pszEscFilter, *pszEscText, *pszEscName;
   BOOL bCreate;

   msg.SetCode(CMD_REQUEST_COMPLETED);
   msg.SetId(pRequest->GetId());

   if (m_dwSystemAccess & SYSTEM_ACCESS_MANAGE_AGENT_CFG)
   {
      dwCfgId = pRequest->GetVariableLong(VID_CONFIG_ID);
      _sntprintf(szQuery, 256, _T("SELECT config_name FROM agent_configs WHERE config_id=%d"), dwCfgId);
      hResult = DBSelect(g_hCoreDB, szQuery);
      if (hResult != NULL)
      {
         bCreate = (DBGetNumRows(hResult) == 0);
         DBFreeResult(hResult);

         pRequest->GetVariableStr(VID_NAME, szName, MAX_DB_STRING);
         pszEscName = EncodeSQLString(szName);

         pszFilter = pRequest->GetVariableStr(VID_FILTER);
         pszEscFilter = EncodeSQLString(pszFilter);
         free(pszFilter);

         pszText = pRequest->GetVariableStr(VID_CONFIG_FILE);
         pszEscText = EncodeSQLString(pszText);
         free(pszText);

			size_t qlen = _tcslen(pszEscText) + _tcslen(pszEscFilter) + _tcslen(pszEscName) + 256;
         pszQuery = (TCHAR *)malloc(qlen * sizeof(TCHAR));
         if (bCreate)
         {
            if (dwCfgId == 0)
            {
               // Request for new ID creation
               dwCfgId = CreateUniqueId(IDG_AGENT_CONFIG);
               msg.SetVariable(VID_CONFIG_ID, dwCfgId);

               // Request sequence number
               hResult = DBSelect(g_hCoreDB, _T("SELECT max(sequence_number) FROM agent_configs"));
               if (hResult != NULL)
               {
                  if (DBGetNumRows(hResult) > 0)
                     dwSeqNum = DBGetFieldULong(hResult, 0, 0) + 1;
                  else
                     dwSeqNum = 1;
                  DBFreeResult(hResult);
               }
               else
               {
                  dwSeqNum = 1;
               }
               msg.SetVariable(VID_SEQUENCE_NUMBER, dwSeqNum);
            }
            _sntprintf(pszQuery, qlen, _T("INSERT INTO agent_configs (config_id,config_name,config_filter,config_file,sequence_number) VALUES (%d,'%s','%s','%s',%d)"),
                      dwCfgId, pszEscName, pszEscFilter, pszEscText, dwSeqNum);
         }
         else
         {
            _sntprintf(pszQuery, qlen, _T("UPDATE agent_configs SET config_name='%s',config_filter='%s',config_file='%s',sequence_number=%d WHERE config_id=%d"),
                      pszEscName, pszEscFilter, pszEscText,
                      pRequest->GetVariableLong(VID_SEQUENCE_NUMBER), dwCfgId);
         }
         free(pszEscName);
         free(pszEscText);
         free(pszEscFilter);

         if (DBQuery(g_hCoreDB, pszQuery))
         {
            msg.SetVariable(VID_RCC, RCC_SUCCESS);
         }
         else
         {
            msg.SetVariable(VID_RCC, RCC_DB_FAILURE);
         }
         free(pszQuery);
      }
      else
      {
         msg.SetVariable(VID_RCC, RCC_DB_FAILURE);
      }
   }
   else
   {
      msg.SetVariable(VID_RCC, RCC_ACCESS_DENIED);
   }

   sendMessage(&msg);
}


//
// Delete agent's configuration
//

void ClientSession::DeleteAgentConfig(CSCPMessage *pRequest)
{
   CSCPMessage msg;
   DB_RESULT hResult;
   UINT32 dwCfgId;
   TCHAR szQuery[256];

   msg.SetCode(CMD_REQUEST_COMPLETED);
   msg.SetId(pRequest->GetId());

   if (m_dwSystemAccess & SYSTEM_ACCESS_MANAGE_AGENT_CFG)
   {
      dwCfgId = pRequest->GetVariableLong(VID_CONFIG_ID);
      _sntprintf(szQuery, 256, _T("SELECT config_name FROM agent_configs WHERE config_id=%d"), dwCfgId);
      hResult = DBSelect(g_hCoreDB, szQuery);
      if (hResult != NULL)
      {
         if (DBGetNumRows(hResult) > 0)
         {
            _sntprintf(szQuery, 256, _T("DELETE FROM agent_configs WHERE config_id=%d"), dwCfgId);
            if (DBQuery(g_hCoreDB, szQuery))
            {
               msg.SetVariable(VID_RCC, RCC_SUCCESS);
            }
            else
            {
               msg.SetVariable(VID_RCC, RCC_DB_FAILURE);
            }
         }
         else
         {
            msg.SetVariable(VID_RCC, RCC_INVALID_CONFIG_ID);
         }
         DBFreeResult(hResult);
      }
      else
      {
         msg.SetVariable(VID_RCC, RCC_DB_FAILURE);
      }
   }
   else
   {
      msg.SetVariable(VID_RCC, RCC_ACCESS_DENIED);
   }

   sendMessage(&msg);
}


//
// Swap sequence numbers of two agent configs
//

void ClientSession::SwapAgentConfigs(CSCPMessage *pRequest)
{
   CSCPMessage msg;
   DB_RESULT hResult;
   TCHAR szQuery[256];
   BOOL bRet;

   msg.SetCode(CMD_REQUEST_COMPLETED);
   msg.SetId(pRequest->GetId());

   if (m_dwSystemAccess & SYSTEM_ACCESS_MANAGE_AGENT_CFG)
   {
      _sntprintf(szQuery, 256, _T("SELECT config_id,sequence_number FROM agent_configs WHERE config_id=%d OR config_id=%d"),
                 pRequest->GetVariableLong(VID_CONFIG_ID), pRequest->GetVariableLong(VID_CONFIG_ID_2));
      hResult = DBSelect(g_hCoreDB, szQuery);
      if (hResult != NULL)
      {
         if (DBGetNumRows(hResult) >= 2)
         {
            if (DBBegin(g_hCoreDB))
            {
               _sntprintf(szQuery, 256, _T("UPDATE agent_configs SET sequence_number=%d WHERE config_id=%d"),
                          DBGetFieldULong(hResult, 1, 1), DBGetFieldULong(hResult, 0, 0));
               bRet = DBQuery(g_hCoreDB, szQuery);
               if (bRet)
               {
                  _sntprintf(szQuery, 256, _T("UPDATE agent_configs SET sequence_number=%d WHERE config_id=%d"),
                             DBGetFieldULong(hResult, 0, 1), DBGetFieldULong(hResult, 1, 0));
                  bRet = DBQuery(g_hCoreDB, szQuery);
               }

               if (bRet)
               {
                  DBCommit(g_hCoreDB);
                  msg.SetVariable(VID_RCC, RCC_SUCCESS);
               }
               else
               {
                  DBRollback(g_hCoreDB);
                  msg.SetVariable(VID_RCC, RCC_DB_FAILURE);
               }
            }
            else
            {
               msg.SetVariable(VID_RCC, RCC_DB_FAILURE);
            }
         }
         else
         {
            msg.SetVariable(VID_RCC, RCC_INVALID_CONFIG_ID);
         }
         DBFreeResult(hResult);
      }
      else
      {
         msg.SetVariable(VID_RCC, RCC_DB_FAILURE);
      }
   }
   else
   {
      msg.SetVariable(VID_RCC, RCC_ACCESS_DENIED);
   }

   sendMessage(&msg);
}


//
// Send config to agent on request
//

void ClientSession::SendConfigForAgent(CSCPMessage *pRequest)
{
   CSCPMessage msg;
   TCHAR szPlatform[MAX_DB_STRING], szError[256], szBuffer[256], *pszText;
   WORD wMajor, wMinor, wRelease;
   int i, nNumRows;
   DB_RESULT hResult;
   NXSL_Program *pScript;
   NXSL_Value *ppArgList[5], *pValue;
   UINT32 dwCfgId;

   msg.SetCode(CMD_REQUEST_COMPLETED);
   msg.SetId(pRequest->GetId());

   pRequest->GetVariableStr(VID_PLATFORM_NAME, szPlatform, MAX_DB_STRING);
   wMajor = pRequest->GetVariableShort(VID_VERSION_MAJOR);
   wMinor = pRequest->GetVariableShort(VID_VERSION_MINOR);
   wRelease = pRequest->GetVariableShort(VID_VERSION_RELEASE);
   DbgPrintf(3, _T("Finding config for agent at %s: platform=\"%s\", version=\"%d.%d.%d\""),
             SockaddrToStr(m_clientAddr, szBuffer), szPlatform, (int)wMajor, (int)wMinor, (int)wRelease);

   hResult = DBSelect(g_hCoreDB, _T("SELECT config_id,config_file,config_filter FROM agent_configs ORDER BY sequence_number"));
   if (hResult != NULL)
   {
      nNumRows = DBGetNumRows(hResult);
      for(i = 0; i < nNumRows; i++)
      {
         dwCfgId = DBGetFieldULong(hResult, i, 0);

         // Compile script
         pszText = DBGetField(hResult, i, 2, NULL, 0);
         DecodeSQLString(pszText);
         pScript = (NXSL_Program *)NXSLCompile(pszText, szError, 256);
         free(pszText);

         if (pScript != NULL)
         {
            // Set arguments:
            // $1 - IP address
            // $2 - platform
            // $3 - major version number
            // $4 - minor version number
            // $5 - release number
            ppArgList[0] = new NXSL_Value(SockaddrToStr(m_clientAddr, szBuffer));
            ppArgList[1] = new NXSL_Value(szPlatform);
            ppArgList[2] = new NXSL_Value((LONG)wMajor);
            ppArgList[3] = new NXSL_Value((LONG)wMinor);
            ppArgList[4] = new NXSL_Value((LONG)wRelease);

            // Run script
            DbgPrintf(3, _T("Running configuration matching script %d"), dwCfgId);
            if (pScript->run(new NXSL_ServerEnv, 5, ppArgList) == 0)
            {
               pValue = pScript->getResult();
               if (pValue->getValueAsInt32() != 0)
               {
                  DbgPrintf(3, _T("Configuration script %d matched for agent %s, sending config"),
                            dwCfgId, SockaddrToStr(m_clientAddr, szBuffer));
                  msg.SetVariable(VID_RCC, (WORD)0);
                  pszText = DBGetField(hResult, i, 1, NULL, 0);
                  DecodeSQLStringAndSetVariable(&msg, VID_CONFIG_FILE, pszText);
                  msg.SetVariable(VID_CONFIG_ID, dwCfgId);
                  free(pszText);
                  break;
               }
               else
               {
                  DbgPrintf(3, _T("Configuration script %d not matched for agent %s"),
                            dwCfgId, SockaddrToStr(m_clientAddr, szBuffer));
               }
            }
            else
            {
               _sntprintf(szError, 256, _T("AgentCfg::%d"), dwCfgId);
               PostEvent(EVENT_SCRIPT_ERROR, g_dwMgmtNode, "ssd", szError,
                         pScript->getErrorText(), 0);
            }
            delete pScript;
         }
         else
         {
            _sntprintf(szBuffer, 256, _T("AgentCfg::%d"), dwCfgId);
            PostEvent(EVENT_SCRIPT_ERROR, g_dwMgmtNode, "ssd", szBuffer, szError, 0);
         }
      }
      DBFreeResult(hResult);

      if (i == nNumRows)
         msg.SetVariable(VID_RCC, (WORD)1);  // No matching configs found
   }
   else
   {
      msg.SetVariable(VID_RCC, (WORD)1);  // DB Failure
   }

   sendMessage(&msg);
}


//
// Send object comments to client
//

void ClientSession::SendObjectComments(CSCPMessage *pRequest)
{
   CSCPMessage msg;
   NetObj *object;

   msg.SetCode(CMD_REQUEST_COMPLETED);
   msg.SetId(pRequest->GetId());

   object = FindObjectById(pRequest->GetVariableLong(VID_OBJECT_ID));
   if (object != NULL)
   {
      if (object->checkAccessRights(m_dwUserId, OBJECT_ACCESS_READ))
      {
         msg.SetVariable(VID_RCC, RCC_SUCCESS);
         object->commentsToMessage(&msg);
      }
      else
      {
         msg.SetVariable(VID_RCC, RCC_ACCESS_DENIED);
      }
   }
   else
   {
      msg.SetVariable(VID_RCC, RCC_INVALID_OBJECT_ID);
   }

   sendMessage(&msg);
}

/**
 * Update object comments from client
 */
void ClientSession::updateObjectComments(CSCPMessage *pRequest)
{
   CSCPMessage msg;
   NetObj *object;

   msg.SetCode(CMD_REQUEST_COMPLETED);
   msg.SetId(pRequest->GetId());

   object = FindObjectById(pRequest->GetVariableLong(VID_OBJECT_ID));
   if (object != NULL)
   {
      if (object->checkAccessRights(m_dwUserId, OBJECT_ACCESS_MODIFY))
      {
         object->setComments(pRequest->GetVariableStr(VID_COMMENTS));
      }
      else
      {
         msg.SetVariable(VID_RCC, RCC_ACCESS_DENIED);
      }
   }
   else
   {
      msg.SetVariable(VID_RCC, RCC_INVALID_OBJECT_ID);
   }

   sendMessage(&msg);
}

/**
 * Push DCI data
 */
void ClientSession::pushDCIData(CSCPMessage *pRequest)
{
   CSCPMessage msg;
   UINT32 i, dwObjectId, dwNumItems, dwId, dwItemId;
   NetObj *object;
   DataCollectionTarget **dcTargetList = NULL;
   DCItem **ppItemList = NULL;
   TCHAR szName[256], **ppValueList;
   BOOL bOK;

   msg.SetCode(CMD_REQUEST_COMPLETED);
   msg.SetId(pRequest->GetId());

   dwNumItems = pRequest->GetVariableLong(VID_NUM_ITEMS);
   if (dwNumItems > 0)
   {
      dcTargetList = (DataCollectionTarget **)malloc(sizeof(DataCollectionTarget *) * dwNumItems);
      ppItemList = (DCItem **)malloc(sizeof(DCItem *) * dwNumItems);
      ppValueList = (TCHAR **)malloc(sizeof(TCHAR *) * dwNumItems);
      memset(ppValueList, 0, sizeof(TCHAR *) * dwNumItems);

      for(i = 0, dwId = VID_PUSH_DCI_DATA_BASE, bOK = TRUE; (i < dwNumItems) && bOK; i++)
      {
         bOK = FALSE;

         // Find object either by ID or name (id ID==0)
         dwObjectId = pRequest->GetVariableLong(dwId++);
         if (dwObjectId != 0)
         {
            object = FindObjectById(dwObjectId);
         }
         else
         {
            pRequest->GetVariableStr(dwId++, szName, 256);
				if (szName[0] == _T('@'))
				{
					UINT32 ipAddr = ntohl(ResolveHostName(&szName[1]));
					object = FindNodeByIP(0, ipAddr);
				}
				else
				{
					object = FindObjectByName(szName, OBJECT_NODE);
				}
         }

         // Validate object
         if (object != NULL)
         {
            if ((object->Type() == OBJECT_NODE) || (object->Type() == OBJECT_MOBILEDEVICE))
            {
               if (object->checkAccessRights(m_dwUserId, OBJECT_ACCESS_PUSH_DATA))
               {
                  dcTargetList[i] = (DataCollectionTarget *)object;

                  // Object OK, find DCI by ID or name (if ID==0)
                  dwItemId = pRequest->GetVariableLong(dwId++);
						DCObject *pItem;
                  if (dwItemId != 0)
                  {
                     pItem = dcTargetList[i]->getDCObjectById(dwItemId);
                  }
                  else
                  {
                     pRequest->GetVariableStr(dwId++, szName, 256);
                     pItem = dcTargetList[i]->getDCObjectByName(szName);
                  }

                  if ((pItem != NULL) && (pItem->getType() == DCO_TYPE_ITEM))
                  {
                     if (pItem->getDataSource() == DS_PUSH_AGENT)
                     {
                        ppItemList[i] = (DCItem *)pItem;
                        ppValueList[i] = pRequest->GetVariableStr(dwId++);
                        bOK = TRUE;
                     }
                     else
                     {
                        msg.SetVariable(VID_RCC, RCC_NOT_PUSH_DCI);
                     }
                  }
                  else
                  {
                     msg.SetVariable(VID_RCC, RCC_INVALID_DCI_ID);
                  }
               }
               else
               {
                  msg.SetVariable(VID_RCC, RCC_ACCESS_DENIED);
               }
            }
            else
            {
               msg.SetVariable(VID_RCC, RCC_INCOMPATIBLE_OPERATION);
            }
         }
         else
         {
            msg.SetVariable(VID_RCC, RCC_INVALID_OBJECT_ID);
         }
      }

      // If all items was checked OK, push data
      if (bOK)
      {
         time_t t;

         time(&t);
         for(i = 0; i < dwNumItems; i++)
         {
				if (_tcslen(ppValueList[i]) >= MAX_DCI_STRING_VALUE)
					ppValueList[i][MAX_DCI_STRING_VALUE - 1] = 0;
				dcTargetList[i]->processNewDCValue(ppItemList[i], t, ppValueList[i]);
				ppItemList[i]->setLastPollTime(t);
         }
         msg.SetVariable(VID_RCC, RCC_SUCCESS);
      }
      else
      {
         msg.SetVariable(VID_FAILED_DCI_INDEX, i - 1);
      }

      // Cleanup
      for(i = 0; i < dwNumItems; i++)
         safe_free(ppValueList[i]);
      safe_free(ppValueList);
      free(ppItemList);
      free(dcTargetList);
   }
   else
   {
      msg.SetVariable(VID_RCC, RCC_INVALID_ARGUMENT);
   }

   sendMessage(&msg);
}

/**
 * Get address list
 */
void ClientSession::getAddrList(CSCPMessage *pRequest)
{
   CSCPMessage msg;
   TCHAR szQuery[256];
   UINT32 i, dwNumRec, dwId;
   DB_RESULT hResult;

   msg.SetCode(CMD_REQUEST_COMPLETED);
   msg.SetId(pRequest->GetId());

   if (m_dwSystemAccess & SYSTEM_ACCESS_SERVER_CONFIG)
   {
      _sntprintf(szQuery, sizeof(szQuery) / sizeof(TCHAR), _T("SELECT addr_type,addr1,addr2 FROM address_lists WHERE list_type=%d"),
                pRequest->GetVariableLong(VID_ADDR_LIST_TYPE));
      hResult = DBSelect(g_hCoreDB, szQuery);
      if (hResult != NULL)
      {
         dwNumRec = DBGetNumRows(hResult);
         msg.SetVariable(VID_NUM_RECORDS, dwNumRec);
         for(i = 0, dwId = VID_ADDR_LIST_BASE; i < dwNumRec; i++, dwId += 7)
         {
            msg.SetVariable(dwId++, DBGetFieldULong(hResult, i, 0));
            msg.SetVariable(dwId++, DBGetFieldIPAddr(hResult, i, 1));
            msg.SetVariable(dwId++, DBGetFieldIPAddr(hResult, i, 2));
         }
         DBFreeResult(hResult);
         msg.SetVariable(VID_RCC, RCC_SUCCESS);
      }
      else
      {
         msg.SetVariable(VID_RCC, RCC_DB_FAILURE);
      }
   }
   else
   {
      msg.SetVariable(VID_RCC, RCC_ACCESS_DENIED);
   }

   sendMessage(&msg);
}

/**
 * Set address list
 */
void ClientSession::setAddrList(CSCPMessage *pRequest)
{
   CSCPMessage msg;
   UINT32 i, dwId, dwNumRec, dwListType;
   TCHAR szQuery[256], szIpAddr1[24], szIpAddr2[24];

   msg.SetCode(CMD_REQUEST_COMPLETED);
   msg.SetId(pRequest->GetId());

   if (m_dwSystemAccess & SYSTEM_ACCESS_SERVER_CONFIG)
   {
      dwListType = pRequest->GetVariableLong(VID_ADDR_LIST_TYPE);
      _sntprintf(szQuery, sizeof(szQuery) / sizeof(TCHAR), _T("DELETE FROM address_lists WHERE list_type=%d"), dwListType);
      DBBegin(g_hCoreDB);
      if (DBQuery(g_hCoreDB, szQuery))
      {
         dwNumRec = pRequest->GetVariableLong(VID_NUM_RECORDS);
         for(i = 0, dwId = VID_ADDR_LIST_BASE; i < dwNumRec; i++, dwId += 10)
         {
            _sntprintf(szQuery, sizeof(szQuery) / sizeof(TCHAR), _T("INSERT INTO address_lists (list_type,addr_type,addr1,addr2,community_id) VALUES (%d,%d,'%s','%s',0)"),
                      dwListType, pRequest->GetVariableLong(dwId),
                      IpToStr(pRequest->GetVariableLong(dwId + 1), szIpAddr1),
                      IpToStr(pRequest->GetVariableLong(dwId + 2), szIpAddr2));
            if (!DBQuery(g_hCoreDB, szQuery))
               break;
         }

         if (i == dwNumRec)
         {
            DBCommit(g_hCoreDB);
            msg.SetVariable(VID_RCC, RCC_SUCCESS);
         }
         else
         {
            DBRollback(g_hCoreDB);
            msg.SetVariable(VID_RCC, RCC_DB_FAILURE);
         }
      }
      else
      {
         DBRollback(g_hCoreDB);
         msg.SetVariable(VID_RCC, RCC_DB_FAILURE);
      }
   }
   else
   {
      msg.SetVariable(VID_RCC, RCC_ACCESS_DENIED);
   }

   sendMessage(&msg);
}

/**
 * Reset server component
 */
void ClientSession::resetComponent(CSCPMessage *pRequest)
{
   CSCPMessage msg;
   UINT32 dwCode;

   msg.SetCode(CMD_REQUEST_COMPLETED);
   msg.SetId(pRequest->GetId());

   if (m_dwSystemAccess & SYSTEM_ACCESS_SERVER_CONFIG)
   {
      dwCode = pRequest->GetVariableLong(VID_COMPONENT_ID);
      switch(dwCode)
      {
         case SRV_COMPONENT_DISCOVERY_MGR:
            ResetDiscoveryPoller();
            msg.SetVariable(VID_RCC, RCC_SUCCESS);
            break;
         default:
            msg.SetVariable(VID_RCC, RCC_INVALID_ARGUMENT);
            break;
      }
   }
   else
   {
      msg.SetVariable(VID_RCC, RCC_ACCESS_DENIED);
   }

   sendMessage(&msg);
}


//
// Send list of events used by template's or node's DCIs
//

void ClientSession::sendDCIEventList(CSCPMessage *request)
{
   CSCPMessage msg;
   NetObj *object;
   UINT32 *pdwEventList, dwCount;

   msg.SetCode(CMD_REQUEST_COMPLETED);
   msg.SetId(request->GetId());

   object = FindObjectById(request->GetVariableLong(VID_OBJECT_ID));
   if (object != NULL)
   {
      if (object->checkAccessRights(m_dwUserId, OBJECT_ACCESS_READ))
      {
         if ((object->Type() == OBJECT_NODE) ||
             (object->Type() == OBJECT_CLUSTER) ||
             (object->Type() == OBJECT_TEMPLATE))
         {
            pdwEventList = ((Template *)object)->getDCIEventsList(&dwCount);
            if (pdwEventList != NULL)
            {
               msg.SetVariable(VID_NUM_EVENTS, dwCount);
               msg.SetVariableToInt32Array(VID_EVENT_LIST, dwCount, pdwEventList);
               free(pdwEventList);
            }
            else
            {
               msg.SetVariable(VID_NUM_EVENTS, (UINT32)0);
            }
            msg.SetVariable(VID_RCC, RCC_SUCCESS);
         }
         else
         {
            msg.SetVariable(VID_RCC, RCC_INCOMPATIBLE_OPERATION);
         }
      }
      else
      {
         msg.SetVariable(VID_RCC, RCC_ACCESS_DENIED);
      }
   }
   else
   {
      msg.SetVariable(VID_RCC, RCC_INVALID_OBJECT_ID);
   }

   sendMessage(&msg);
}

/**
 * Export server configuration (event, templates, etc.)
 */
void ClientSession::exportConfiguration(CSCPMessage *pRequest)
{
   CSCPMessage msg;
   UINT32 i, dwCount, dwNumTemplates;
   UINT32 *pdwList, *pdwTemplateList;
   NetObj *object;

   msg.SetCode(CMD_REQUEST_COMPLETED);
   msg.SetId(pRequest->GetId());

   if (checkSysAccessRights(SYSTEM_ACCESS_CONFIGURE_TRAPS | SYSTEM_ACCESS_VIEW_EVENT_DB | SYSTEM_ACCESS_EPP))
   {
      dwNumTemplates = pRequest->GetVariableLong(VID_NUM_OBJECTS);
      if (dwNumTemplates > 0)
      {
         pdwTemplateList = (UINT32 *)malloc(sizeof(UINT32) * dwNumTemplates);
         pRequest->GetVariableInt32Array(VID_OBJECT_LIST, dwNumTemplates, pdwTemplateList);
      }
      else
      {
         pdwTemplateList = NULL;
      }

      for(i = 0; i < dwNumTemplates; i++)
      {
         object = FindObjectById(pdwTemplateList[i]);
         if (object != NULL)
         {
            if (object->Type() == OBJECT_TEMPLATE)
            {
               if (!object->checkAccessRights(m_dwUserId, OBJECT_ACCESS_READ))
               {
                  msg.SetVariable(VID_RCC, RCC_ACCESS_DENIED);
                  break;
               }
            }
            else
            {
               msg.SetVariable(VID_RCC, RCC_INCOMPATIBLE_OPERATION);
               break;
            }
         }
         else
         {
            msg.SetVariable(VID_RCC, RCC_INVALID_OBJECT_ID);
            break;
         }
      }

      if (i == dwNumTemplates)   // All objects passed test
      {
         String str;
			TCHAR *temp;

         str = _T("<?xml version=\"1.0\" encoding=\"UTF-8\"?>\n<configuration>\n\t<formatVersion>3</formatVersion>\n\t<description>");
			temp = pRequest->GetVariableStr(VID_DESCRIPTION);
			str.addDynamicString(EscapeStringForXML(temp, -1));
			free(temp);
         str += _T("</description>\n");

         // Write events
         str += _T("\t<events>\n");
         dwCount = pRequest->GetVariableLong(VID_NUM_EVENTS);
         pdwList = (UINT32 *)malloc(sizeof(UINT32) * dwCount);
         pRequest->GetVariableInt32Array(VID_EVENT_LIST, dwCount, pdwList);
         for(i = 0; i < dwCount; i++)
            CreateNXMPEventRecord(str, pdwList[i]);
         safe_free(pdwList);
         str += _T("\t</events>\n");

         // Write templates
         str += _T("\t<templates>\n");
         for(i = 0; i < dwNumTemplates; i++)
         {
            object = FindObjectById(pdwTemplateList[i]);
            if (object != NULL)
            {
               ((Template *)object)->createNXMPRecord(str);
            }
         }
         str += _T("\t</templates>\n");

         // Write traps
         str += _T("\t<traps>\n");
         dwCount = pRequest->GetVariableLong(VID_NUM_TRAPS);
         pdwList = (UINT32 *)malloc(sizeof(UINT32) * dwCount);
         pRequest->GetVariableInt32Array(VID_TRAP_LIST, dwCount, pdwList);
         for(i = 0; i < dwCount; i++)
            CreateNXMPTrapRecord(str, pdwList[i]);
         safe_free(pdwList);
         str += _T("\t</traps>\n");

         // Write rules
         str += _T("\t<rules>\n");
         dwCount = pRequest->GetVariableLong(VID_NUM_RULES);
         DWORD varId = VID_RULE_LIST_BASE;
         uuid_t guid;
         for(i = 0; i < dwCount; i++)
         {
            pRequest->GetVariableBinary(varId++, guid, UUID_LENGTH);
            g_pEventPolicy->exportRule(str, guid);
         }
         str += _T("\t</rules>\n");

			// Close document
			str += _T("</configuration>\n");

         // Put result into message
         msg.SetVariable(VID_RCC, RCC_SUCCESS);
         msg.SetVariable(VID_NXMP_CONTENT, (const TCHAR *)str);
      }

      safe_free(pdwTemplateList);
   }
   else
   {
      msg.SetVariable(VID_RCC, RCC_ACCESS_DENIED);
   }

   sendMessage(&msg);
}

/**
 * Import server configuration (events, templates, etc.)
 */
void ClientSession::importConfiguration(CSCPMessage *pRequest)
{
   CSCPMessage msg;
   TCHAR szLockInfo[MAX_SESSION_NAME], szError[1024];
   UINT32 dwFlags;

   msg.SetCode(CMD_REQUEST_COMPLETED);
   msg.SetId(pRequest->GetId());

   if (checkSysAccessRights(SYSTEM_ACCESS_CONFIGURE_TRAPS | SYSTEM_ACCESS_EDIT_EVENT_DB | SYSTEM_ACCESS_EPP))
   {
      char *content = pRequest->GetVariableStrUTF8(VID_NXMP_CONTENT);
      if (content != NULL)
      {
			Config *config = new Config();
         if (config->loadXmlConfigFromMemory(content, (int)strlen(content), NULL, "configuration"))
         {
            // Lock all required components
            if (LockComponent(CID_EPP, m_dwIndex, m_szUserName, NULL, szLockInfo))
            {
               m_dwFlags |= CSF_EPP_LOCKED;

               // Validate and import configuration
               dwFlags = pRequest->GetVariableLong(VID_FLAGS);
               if (ValidateConfig(config, dwFlags, szError, 1024))
               {
                  msg.SetVariable(VID_RCC, ImportConfig(config, dwFlags));
               }
               else
               {
                  msg.SetVariable(VID_RCC, RCC_CONFIG_VALIDATION_ERROR);
                  msg.SetVariable(VID_ERROR_TEXT, szError);
               }

					UnlockComponent(CID_EPP);
               m_dwFlags &= ~CSF_EPP_LOCKED;
            }
            else
            {
               msg.SetVariable(VID_RCC, RCC_COMPONENT_LOCKED);
               msg.SetVariable(VID_COMPONENT, (WORD)NXMP_LC_EPP);
               msg.SetVariable(VID_LOCKED_BY, szLockInfo);
            }
         }
         else
         {
            msg.SetVariable(VID_RCC, RCC_CONFIG_PARSE_ERROR);
         }
			delete config;
         free(content);
      }
      else
      {
         msg.SetVariable(VID_RCC, RCC_INVALID_ARGUMENT);
      }
   }
   else
   {
      msg.SetVariable(VID_RCC, RCC_ACCESS_DENIED);
   }

   sendMessage(&msg);
}

/**
 * Send basic DCI info to client
 */
void ClientSession::SendDCIInfo(CSCPMessage *pRequest)
{
   CSCPMessage msg;

   msg.SetCode(CMD_REQUEST_COMPLETED);
   msg.SetId(pRequest->GetId());

   NetObj *object = FindObjectById(pRequest->GetVariableLong(VID_OBJECT_ID));
   if (object != NULL)
   {
      if (object->checkAccessRights(m_dwUserId, OBJECT_ACCESS_READ))
      {
         if ((object->Type() == OBJECT_NODE) ||
             (object->Type() == OBJECT_CLUSTER) ||
             (object->Type() == OBJECT_TEMPLATE))
         {
				DCObject *pItem = ((Template *)object)->getDCObjectById(pRequest->GetVariableLong(VID_DCI_ID));
				if ((pItem != NULL) && (pItem->getType() == DCO_TYPE_ITEM))
				{
					msg.SetVariable(VID_TEMPLATE_ID, pItem->getTemplateId());
					msg.SetVariable(VID_RESOURCE_ID, pItem->getResourceId());
					msg.SetVariable(VID_DCI_DATA_TYPE, (WORD)((DCItem *)pItem)->getDataType());
					msg.SetVariable(VID_DCI_SOURCE_TYPE, (WORD)pItem->getDataSource());
					msg.SetVariable(VID_NAME, pItem->getName());
					msg.SetVariable(VID_DESCRIPTION, pItem->getDescription());
	            msg.SetVariable(VID_RCC, RCC_SUCCESS);
				}
				else
				{
			      msg.SetVariable(VID_RCC, RCC_INVALID_DCI_ID);
				}
         }
         else
         {
            msg.SetVariable(VID_RCC, RCC_INCOMPATIBLE_OPERATION);
         }
      }
      else
      {
         msg.SetVariable(VID_RCC, RCC_ACCESS_DENIED);
      }
   }
   else
   {
      msg.SetVariable(VID_RCC, RCC_INVALID_OBJECT_ID);
   }

   sendMessage(&msg);
}

/**
 * Send list of available graphs to client
 */
void ClientSession::sendGraphList(UINT32 dwRqId)
{
   CSCPMessage msg;
	DB_RESULT hResult;
	GRAPH_ACL_ENTRY *pACL = NULL;
	int i, j, nRows, nACLSize;
	UINT32 dwId, dwNumGraphs, dwGraphId, dwOwner;
	UINT32 *pdwUsers, *pdwRights, dwGraphACLSize;
	TCHAR *pszStr;

   msg.SetCode(CMD_REQUEST_COMPLETED);
   msg.SetId(dwRqId);

	pACL = LoadGraphACL(0, &nACLSize);
	if (nACLSize != -1)
	{
		hResult = DBSelect(g_hCoreDB, _T("SELECT graph_id,owner_id,name,config FROM graphs"));
		if (hResult != NULL)
		{
			pdwUsers = (UINT32 *)malloc(sizeof(UINT32) * nACLSize);
			pdwRights = (UINT32 *)malloc(sizeof(UINT32) * nACLSize);
			nRows = DBGetNumRows(hResult);
			for(i = 0, dwNumGraphs = 0, dwId = VID_GRAPH_LIST_BASE; i < nRows; i++)
			{
				dwGraphId = DBGetFieldULong(hResult, i, 0);
				dwOwner = DBGetFieldULong(hResult, i, 1);
				if ((m_dwUserId == 0) ||
				    (m_dwUserId == dwOwner) ||
				    CheckGraphAccess(pACL, nACLSize, dwGraphId, m_dwUserId, NXGRAPH_ACCESS_READ))
				{
					msg.SetVariable(dwId++, dwGraphId);
					msg.SetVariable(dwId++, dwOwner);
					pszStr = DBGetField(hResult, i, 2, NULL, 0);
					if (pszStr != NULL)
					{
						DecodeSQLStringAndSetVariable(&msg, dwId++, pszStr);
						free(pszStr);
					}
					pszStr = DBGetField(hResult, i, 3, NULL, 0);
					if (pszStr != NULL)
					{
						DecodeSQLStringAndSetVariable(&msg, dwId++, pszStr);
						free(pszStr);
					}

					// ACL for graph
					for(j = 0, dwGraphACLSize = 0; j < nACLSize; j++)
					{
						if (pACL[j].dwGraphId == dwGraphId)
						{
							pdwUsers[dwGraphACLSize] = pACL[j].dwUserId;
							pdwRights[dwGraphACLSize] = pACL[j].dwAccess;
							dwGraphACLSize++;
						}
					}
					msg.SetVariable(dwId++, dwGraphACLSize);
					msg.SetVariableToInt32Array(dwId++, dwGraphACLSize, pdwUsers);
					msg.SetVariableToInt32Array(dwId++, dwGraphACLSize, pdwRights);

					dwId += 3;
					dwNumGraphs++;
				}
			}
			DBFreeResult(hResult);
			free(pdwUsers);
			free(pdwRights);
			msg.SetVariable(VID_NUM_GRAPHS, dwNumGraphs);
			msg.SetVariable(VID_RCC, RCC_SUCCESS);
		}
		else
		{
			msg.SetVariable(VID_RCC, RCC_DB_FAILURE);
		}
		safe_free(pACL);
	}
	else
	{
		msg.SetVariable(VID_RCC, RCC_DB_FAILURE);
	}

   sendMessage(&msg);
}

/**
 * Save graph
 */
<<<<<<< HEAD
void ClientSession::SaveGraph(CSCPMessage *pRequest)
=======
void ClientSession::saveGraph(CSCPMessage *pRequest)
>>>>>>> 5cc458cb
{
   CSCPMessage msg;
	BOOL bNew, bSuccess;
	UINT32 id, graphId, graphUserId, graphAccess, accessRightStatus;
	UINT16 overwrite;
	TCHAR szQuery[16384], *pszEscName, *pszEscData, *pszTemp, dwGraphName[255];
	int i, nACLSize;

   msg.SetCode(CMD_REQUEST_COMPLETED);
   msg.SetId(pRequest->GetId());

	graphId = pRequest->GetVariableLong(VID_GRAPH_ID);
	pRequest->GetVariableStr(VID_NAME,dwGraphName,255);
	overwrite = pRequest->GetVariableShort(VID_FLAGS);

   GRAPH_ACL_AND_ID nameUniq = IsGraphNameExists(dwGraphName);

   if (nameUniq.graphId == graphId)
   {
      nameUniq.status = RCC_SUCCESS;
   }

	if (graphId == 0)
	{
		graphId = nameUniq.graphId ? nameUniq.graphId : CreateUniqueId(IDG_GRAPH);
		bNew = TRUE;
		accessRightStatus = RCC_SUCCESS;
	}
	else
	{
	   accessRightStatus = GetGraphAccessCheckResult(graphId, m_dwUserId);
		bNew = FALSE;
	}

   if (accessRightStatus == RCC_SUCCESS && (nameUniq.status == RCC_SUCCESS || (overwrite && bNew)))
   {
      bSuccess = TRUE;
      if (nameUniq.status != RCC_SUCCESS)
      {
         bNew = FALSE;
         graphId = nameUniq.graphId;
      }
   }
   else
   {
      bSuccess = FALSE;
      msg.SetVariable(VID_RCC, accessRightStatus ? accessRightStatus : nameUniq.status );
   }

	// Create/update graph
	if (bSuccess)
	{
		debugPrintf(5, _T("%s graph %d"), bNew ? _T("Creating") : _T("Updating"), graphId);
		bSuccess = FALSE;
		if (DBBegin(g_hCoreDB))
		{
			pRequest->GetVariableStr(VID_NAME, szQuery, 256);
			pszEscName = EncodeSQLString(szQuery);
			pszTemp = pRequest->GetVariableStr(VID_GRAPH_CONFIG);
			pszEscData = EncodeSQLString(CHECK_NULL_EX(pszTemp));
			safe_free(pszTemp);
			if (bNew)
			{
				_sntprintf(szQuery, 16384, _T("INSERT INTO graphs (graph_id,owner_id,name,config) VALUES (%d,%d,'%s','%s')"),
				           graphId, m_dwUserId, pszEscName, pszEscData);
			}
			else
			{
				_sntprintf(szQuery, sizeof(szQuery) / sizeof(TCHAR), _T("DELETE FROM graph_acl WHERE graph_id=%d"), graphId);
				DBQuery(g_hCoreDB, szQuery);

				_sntprintf(szQuery, 16384, _T("UPDATE graphs SET name='%s',config='%s' WHERE graph_id=%d"),
				           pszEscName, pszEscData, graphId);
			}
			free(pszEscName);
			free(pszEscData);

			if (DBQuery(g_hCoreDB, szQuery))
			{
				// Insert new ACL
				nACLSize = (int)pRequest->GetVariableLong(VID_ACL_SIZE);
				for(i = 0, id = VID_GRAPH_ACL_BASE, bSuccess = TRUE; i < nACLSize; i++)
				{
					graphUserId = pRequest->GetVariableLong(id++);
					graphAccess = pRequest->GetVariableLong(id++);
					_sntprintf(szQuery, sizeof(szQuery) / sizeof(TCHAR), _T("INSERT INTO graph_acl (graph_id,user_id,user_rights) VALUES (%d,%d,%d)"),
					          graphId, graphUserId, graphAccess);
					if (!DBQuery(g_hCoreDB, szQuery))
					{
						bSuccess = FALSE;
						msg.SetVariable(VID_RCC, RCC_DB_FAILURE);
						break;
					}
				}
			}
			else
			{
				msg.SetVariable(VID_RCC, RCC_DB_FAILURE);
			}

			if (bSuccess)
			{
				DBCommit(g_hCoreDB);
				msg.SetVariable(VID_RCC, RCC_SUCCESS);
				msg.SetVariable(VID_GRAPH_ID, graphId);
				notify(NX_NOTIFY_GRAPHS_CHANGED);
			}
			else
			{
				DBRollback(g_hCoreDB);
			}
		}
		else
		{
			msg.SetVariable(VID_RCC, RCC_DB_FAILURE);
		}
	}

   sendMessage(&msg);
}

/**
 * Delete graph
 */
void ClientSession::deleteGraph(CSCPMessage *pRequest)
{
   CSCPMessage msg;
	UINT32 dwGraphId, dwOwner;
	GRAPH_ACL_ENTRY *pACL = NULL;
	int nACLSize;
	DB_RESULT hResult;
	TCHAR szQuery[256];

   msg.SetCode(CMD_REQUEST_COMPLETED);
   msg.SetId(pRequest->GetId());

	dwGraphId = pRequest->GetVariableLong(VID_GRAPH_ID);
	_sntprintf(szQuery, sizeof(szQuery) / sizeof(TCHAR), _T("SELECT owner_id FROM graphs WHERE graph_id=%d"), dwGraphId);
	hResult = DBSelect(g_hCoreDB, szQuery);
	if (hResult != NULL)
	{
		if (DBGetNumRows(hResult) > 0)
		{
			dwOwner = DBGetFieldULong(hResult, 0, 0);
			pACL = LoadGraphACL(dwGraphId, &nACLSize);
			if (nACLSize != -1)
			{
				if ((m_dwUserId == 0) ||
				    (m_dwUserId == dwOwner) ||
				    CheckGraphAccess(pACL, nACLSize, dwGraphId, m_dwUserId, NXGRAPH_ACCESS_READ))
				{
					_sntprintf(szQuery, sizeof(szQuery) / sizeof(TCHAR), _T("DELETE FROM graphs WHERE graph_id=%d"), dwGraphId);
					if (DBQuery(g_hCoreDB, szQuery))
					{
						_sntprintf(szQuery, sizeof(szQuery) / sizeof(TCHAR), _T("DELETE FROM graph_acl WHERE graph_id=%d"), dwGraphId);
						DBQuery(g_hCoreDB, szQuery);
						msg.SetVariable(VID_RCC, RCC_SUCCESS);
						notify(NX_NOTIFY_GRAPHS_CHANGED);
					}
					else
					{
						msg.SetVariable(VID_RCC, RCC_DB_FAILURE);
					}
				}
				else
				{
					msg.SetVariable(VID_RCC, RCC_ACCESS_DENIED);
				}
				safe_free(pACL);
			}
			else
			{
				msg.SetVariable(VID_RCC, RCC_DB_FAILURE);
			}
		}
		else
		{
			msg.SetVariable(VID_RCC, RCC_INVALID_GRAPH_ID);
		}
		DBFreeResult(hResult);
	}
	else
	{
		msg.SetVariable(VID_RCC, RCC_DB_FAILURE);
	}

   sendMessage(&msg);
}

/**
 * Send list of DCIs to be shown in performance tab
 */
void ClientSession::sendPerfTabDCIList(CSCPMessage *pRequest)
{
   CSCPMessage msg;
	NetObj *object;

	msg.SetId(pRequest->GetId());
	msg.SetCode(CMD_REQUEST_COMPLETED);

	object = FindObjectById(pRequest->GetVariableLong(VID_OBJECT_ID));
	if (object != NULL)
	{
		if (object->checkAccessRights(m_dwUserId, OBJECT_ACCESS_READ))
		{
			if (object->Type() == OBJECT_NODE)
			{
				msg.SetVariable(VID_RCC, ((Node *)object)->getPerfTabDCIList(&msg));
			}
			else
			{
				msg.SetVariable(VID_RCC, RCC_INCOMPATIBLE_OPERATION);
			}
		}
		else
		{
			msg.SetVariable(VID_RCC, RCC_ACCESS_DENIED);
		}
	}
	else
	{
		msg.SetVariable(VID_RCC, RCC_INVALID_OBJECT_ID);
	}

   sendMessage(&msg);
}


//
// Add CA certificate
//

void ClientSession::AddCACertificate(CSCPMessage *pRequest)
{
   CSCPMessage msg;
#ifdef _WITH_ENCRYPTION
	UINT32 dwLen, dwQLen, dwCertId;
	BYTE *pData;
	OPENSSL_CONST BYTE *p;
	X509 *pCert;
	TCHAR *pszQuery, *pszEscSubject, *pszComments, *pszEscComments;
#endif

	msg.SetId(pRequest->GetId());
	msg.SetCode(CMD_REQUEST_COMPLETED);

	if ((m_dwSystemAccess & SYSTEM_ACCESS_MANAGE_USERS) &&
	    (m_dwSystemAccess & SYSTEM_ACCESS_SERVER_CONFIG))
	{
#ifdef _WITH_ENCRYPTION
		dwLen = pRequest->GetVariableBinary(VID_CERTIFICATE, NULL, 0);
		if (dwLen > 0)
		{
			pData = (BYTE *)malloc(dwLen);
			pRequest->GetVariableBinary(VID_CERTIFICATE, pData, dwLen);

			// Validate certificate
			p = pData;
			pCert = d2i_X509(NULL, &p, dwLen);
			if (pCert != NULL)
			{
#ifdef UNICODE
				WCHAR *wname = WideStringFromMBString(CHECK_NULL_A(pCert->name));
				pszEscSubject = EncodeSQLString(wname);
				free(wname);
#else
				pszEscSubject = EncodeSQLString(CHECK_NULL(pCert->name));
#endif
				X509_free(pCert);
				pszComments = pRequest->GetVariableStr(VID_COMMENTS);
				pszEscComments = EncodeSQLString(pszComments);
				free(pszComments);
				dwCertId = CreateUniqueId(IDG_CERTIFICATE);
				dwQLen = dwLen * 2 + (UINT32)_tcslen(pszEscComments) + (UINT32)_tcslen(pszEscSubject) + 256;
				pszQuery = (TCHAR *)malloc(dwQLen * sizeof(TCHAR));
				_sntprintf(pszQuery, dwQLen, _T("INSERT INTO certificates (cert_id,cert_type,subject,comments,cert_data) VALUES (%d,%d,'%s','%s','"),
				           dwCertId, CERT_TYPE_TRUSTED_CA, pszEscSubject, pszEscComments);
				free(pszEscSubject);
				free(pszEscComments);
				BinToStr(pData, dwLen, &pszQuery[_tcslen(pszQuery)]);
				_tcscat(pszQuery, _T("')"));
				if (DBQuery(g_hCoreDB, pszQuery))
				{
               NotifyClientSessions(NX_NOTIFY_CERTIFICATE_CHANGED, dwCertId);
					msg.SetVariable(VID_RCC, RCC_SUCCESS);
					ReloadCertificates();
				}
				else
				{
					msg.SetVariable(VID_RCC, RCC_DB_FAILURE);
				}
				free(pszQuery);
			}
			else
			{
				msg.SetVariable(VID_RCC, RCC_BAD_CERTIFICATE);
			}
			free(pData);
		}
		else
		{
			msg.SetVariable(VID_RCC, RCC_INVALID_REQUEST);
		}
#else
		msg.SetVariable(VID_RCC, RCC_NO_ENCRYPTION_SUPPORT);
#endif
	}
	else
	{
		msg.SetVariable(VID_RCC, RCC_ACCESS_DENIED);
	}

	sendMessage(&msg);
}


//
// Delete certificate
//

void ClientSession::DeleteCertificate(CSCPMessage *pRequest)
{
   CSCPMessage msg;
#ifdef _WITH_ENCRYPTION
	UINT32 dwCertId;
	TCHAR szQuery[256];
#endif

	msg.SetId(pRequest->GetId());
	msg.SetCode(CMD_REQUEST_COMPLETED);

	if ((m_dwSystemAccess & SYSTEM_ACCESS_MANAGE_USERS) &&
	    (m_dwSystemAccess & SYSTEM_ACCESS_SERVER_CONFIG))
	{
#ifdef _WITH_ENCRYPTION
		dwCertId = pRequest->GetVariableLong(VID_CERTIFICATE_ID);
		_sntprintf(szQuery, sizeof(szQuery) / sizeof(TCHAR), _T("DELETE FROM certificates WHERE cert_id=%d"), dwCertId);
		if (DBQuery(g_hCoreDB, szQuery))
		{
			msg.SetVariable(VID_RCC, RCC_SUCCESS);
			NotifyClientSessions(NX_NOTIFY_CERTIFICATE_CHANGED, dwCertId);
			ReloadCertificates();
		}
		else
		{
			msg.SetVariable(VID_RCC, RCC_DB_FAILURE);
		}
#else
		msg.SetVariable(VID_RCC, RCC_NO_ENCRYPTION_SUPPORT);
#endif
	}
	else
	{
		msg.SetVariable(VID_RCC, RCC_ACCESS_DENIED);
	}

	sendMessage(&msg);
}


//
// Update certificate's comments
//

void ClientSession::UpdateCertificateComments(CSCPMessage *pRequest)
{
	UINT32 dwCertId, qlen;
	TCHAR *pszQuery, *pszComments, *pszEscComments;
	DB_RESULT hResult;
   CSCPMessage msg;

	msg.SetId(pRequest->GetId());
	msg.SetCode(CMD_REQUEST_COMPLETED);

	if ((m_dwSystemAccess & SYSTEM_ACCESS_MANAGE_USERS) &&
	    (m_dwSystemAccess & SYSTEM_ACCESS_SERVER_CONFIG))
	{
		dwCertId = pRequest->GetVariableLong(VID_CERTIFICATE_ID);
		pszComments= pRequest->GetVariableStr(VID_COMMENTS);
		if (pszComments != NULL)
		{
			pszEscComments = EncodeSQLString(pszComments);
			free(pszComments);
			qlen = (UINT32)_tcslen(pszEscComments) + 256;
			pszQuery = (TCHAR *)malloc(qlen * sizeof(TCHAR));
			_sntprintf(pszQuery, qlen, _T("SELECT subject FROM certificates WHERE cert_id=%d"), dwCertId);
			hResult = DBSelect(g_hCoreDB, pszQuery);
			if (hResult != NULL)
			{
				if (DBGetNumRows(hResult) > 0)
				{
					_sntprintf(pszQuery, qlen, _T("UPDATE certificates SET comments='%s' WHERE cert_id=%d"), pszEscComments, dwCertId);
					if (DBQuery(g_hCoreDB, pszQuery))
					{
                  NotifyClientSessions(NX_NOTIFY_CERTIFICATE_CHANGED, dwCertId);
						msg.SetVariable(VID_RCC, RCC_SUCCESS);
					}
					else
					{
						msg.SetVariable(VID_RCC, RCC_DB_FAILURE);
					}
				}
				else
				{
					msg.SetVariable(VID_RCC, RCC_INVALID_CERT_ID);
				}
				DBFreeResult(hResult);
			}
			else
			{
				msg.SetVariable(VID_RCC, RCC_DB_FAILURE);
			}
			free(pszEscComments);
			free(pszQuery);
		}
		else
		{
			msg.SetVariable(VID_RCC, RCC_INVALID_REQUEST);
		}
	}
	else
	{
		msg.SetVariable(VID_RCC, RCC_ACCESS_DENIED);
	}

	sendMessage(&msg);
}

/**
 * Send list of installed certificates to client
 */
void ClientSession::getCertificateList(UINT32 dwRqId)
{
   CSCPMessage msg;
	DB_RESULT hResult;
	int i, nRows;
	UINT32 dwId;
	TCHAR *pszText;

	msg.SetId(dwRqId);
	msg.SetCode(CMD_REQUEST_COMPLETED);

	if ((m_dwSystemAccess & SYSTEM_ACCESS_MANAGE_USERS) &&
	    (m_dwSystemAccess & SYSTEM_ACCESS_SERVER_CONFIG))
	{
		hResult = DBSelect(g_hCoreDB, _T("SELECT cert_id,cert_type,comments,subject FROM certificates"));
		if (hResult != NULL)
		{
			nRows = DBGetNumRows(hResult);
			msg.SetVariable(VID_RCC, RCC_SUCCESS);
			msg.SetVariable(VID_NUM_CERTIFICATES, (UINT32)nRows);
			for(i = 0, dwId = VID_CERT_LIST_BASE; i < nRows; i++, dwId += 6)
			{
				msg.SetVariable(dwId++, DBGetFieldULong(hResult, i, 0));
				msg.SetVariable(dwId++, (WORD)DBGetFieldLong(hResult, i, 1));

				pszText = DBGetField(hResult, i, 2, NULL, 0);
				if (pszText != NULL)
				{
					DecodeSQLString(pszText);
					msg.SetVariable(dwId++, pszText);
				}
				else
				{
					msg.SetVariable(dwId++, _T(""));
				}

				pszText = DBGetField(hResult, i, 3, NULL, 0);
				if (pszText != NULL)
				{
					DecodeSQLString(pszText);
					msg.SetVariable(dwId++, pszText);
				}
				else
				{
					msg.SetVariable(dwId++, _T(""));
				}
			}
			DBFreeResult(hResult);
		}
		else
		{
			msg.SetVariable(VID_RCC, RCC_DB_FAILURE);
		}
	}
	else
	{
		msg.SetVariable(VID_RCC, RCC_ACCESS_DENIED);
	}

	sendMessage(&msg);
}

/**
 * Query layer 2 topology from device
 */
void ClientSession::queryL2Topology(CSCPMessage *pRequest)
{
   CSCPMessage msg;
	NetObj *object;
	UINT32 dwResult;

	msg.SetId(pRequest->GetId());
	msg.SetCode(CMD_REQUEST_COMPLETED);

	object = FindObjectById(pRequest->GetVariableLong(VID_OBJECT_ID));
	if (object != NULL)
	{
		if (object->checkAccessRights(m_dwUserId, OBJECT_ACCESS_READ))
		{
			if (object->Type() == OBJECT_NODE)
			{
				nxmap_ObjList *pTopology;

				pTopology = ((Node *)object)->getL2Topology();
				if (pTopology == NULL)
				{
					pTopology = ((Node *)object)->buildL2Topology(&dwResult, -1, true);
				}
				else
				{
					dwResult = RCC_SUCCESS;
				}
				if (pTopology != NULL)
				{
					msg.SetVariable(VID_RCC, RCC_SUCCESS);
					pTopology->createMessage(&msg);
					delete pTopology;
				}
				else
				{
					msg.SetVariable(VID_RCC, dwResult);
				}
			}
			else
			{
				msg.SetVariable(VID_RCC, RCC_INCOMPATIBLE_OPERATION);
			}
		}
		else
		{
			msg.SetVariable(VID_RCC, RCC_ACCESS_DENIED);
		}
	}
	else
	{
		msg.SetVariable(VID_RCC, RCC_INVALID_OBJECT_ID);
	}

	sendMessage(&msg);
}

/**
 * Send SMS
 */
void ClientSession::sendSMS(CSCPMessage *pRequest)
{
   CSCPMessage msg;
	TCHAR phone[256], message[256];

	msg.SetId(pRequest->GetId());
	msg.SetCode(CMD_REQUEST_COMPLETED);

	if ((m_dwSystemAccess & SYSTEM_ACCESS_SEND_SMS) && ConfigReadInt(_T("AllowDirectSMS"), 0))
	{
		pRequest->GetVariableStr(VID_RCPT_ADDR, phone, 256);
		pRequest->GetVariableStr(VID_MESSAGE, message, 256);
		PostSMS(phone, message);
		msg.SetVariable(VID_RCC, RCC_SUCCESS);
	}
	else
	{
		msg.SetVariable(VID_RCC, RCC_ACCESS_DENIED);
	}

	sendMessage(&msg);
}


//
// Send SNMP community list
//

void ClientSession::SendCommunityList(UINT32 dwRqId)
{
   CSCPMessage msg;
	int i, count;
	UINT32 id;
	TCHAR buffer[256];
	DB_RESULT hResult;

	msg.SetId(dwRqId);
	msg.SetCode(CMD_REQUEST_COMPLETED);

	if (m_dwSystemAccess & SYSTEM_ACCESS_SERVER_CONFIG)
	{
		hResult = DBSelect(g_hCoreDB, _T("SELECT community FROM snmp_communities"));
		if (hResult != NULL)
		{
			count = DBGetNumRows(hResult);
			msg.SetVariable(VID_NUM_STRINGS, (UINT32)count);
			for(i = 0, id = VID_STRING_LIST_BASE; i < count; i++)
			{
				DBGetField(hResult, i, 0, buffer, 256);
				msg.SetVariable(id++, buffer);
			}
			DBFreeResult(hResult);
			msg.SetVariable(VID_RCC, RCC_SUCCESS);
		}
		else
		{
			msg.SetVariable(VID_RCC, RCC_DB_FAILURE);
		}
	}
	else
	{
		msg.SetVariable(VID_RCC, RCC_ACCESS_DENIED);
	}

	sendMessage(&msg);
}


//
// Update SNMP community list
//

void ClientSession::UpdateCommunityList(CSCPMessage *pRequest)
{
   CSCPMessage msg;
	TCHAR value[256], query[1024];
	int i, count;
	UINT32 id;

	msg.SetId(pRequest->GetId());
	msg.SetCode(CMD_REQUEST_COMPLETED);

	if (m_dwSystemAccess & SYSTEM_ACCESS_SERVER_CONFIG)
	{
		if (DBBegin(g_hCoreDB))
		{
			DBQuery(g_hCoreDB, _T("DELETE FROM snmp_communities"));
			count = pRequest->GetVariableLong(VID_NUM_STRINGS);
			for(i = 0, id = VID_STRING_LIST_BASE; i < count; i++)
			{
				pRequest->GetVariableStr(id++, value, 256);
				String escValue = DBPrepareString(g_hCoreDB, value);
				_sntprintf(query, 1024, _T("INSERT INTO snmp_communities (id,community) VALUES(%d,%s)"), i + 1, (const TCHAR *)escValue);
				if (!DBQuery(g_hCoreDB, query))
					break;
			}

			if (i == count)
			{
				DBCommit(g_hCoreDB);
				msg.SetVariable(VID_RCC, RCC_SUCCESS);
			}
			else
			{
				DBRollback(g_hCoreDB);
				msg.SetVariable(VID_RCC, RCC_DB_FAILURE);
			}
		}
		else
		{
			msg.SetVariable(VID_RCC, RCC_DB_FAILURE);
		}
	}
	else
	{
		msg.SetVariable(VID_RCC, RCC_ACCESS_DENIED);
	}

	sendMessage(&msg);
}

/**
 * Send situation list to client
 */
void ClientSession::getSituationList(UINT32 dwRqId)
{
   CSCPMessage msg;

	msg.SetId(dwRqId);
	msg.SetCode(CMD_REQUEST_COMPLETED);

	if (m_dwSystemAccess & SYSTEM_ACCESS_MANAGE_SITUATIONS)
	{
		MutexLock(m_mutexSendSituations);
		SendSituationListToClient(this, &msg);
		MutexUnlock(m_mutexSendSituations);
	}
	else
	{
		msg.SetVariable(VID_RCC, RCC_ACCESS_DENIED);
		sendMessage(&msg);
	}
}

/**
 * Create new situation
 */
void ClientSession::createSituation(CSCPMessage *pRequest)
{
   CSCPMessage msg;
   Situation *st;
   TCHAR name[MAX_DB_STRING];

	msg.SetId(pRequest->GetId());
	msg.SetCode(CMD_REQUEST_COMPLETED);

	if (m_dwSystemAccess & SYSTEM_ACCESS_MANAGE_SITUATIONS)
	{
		pRequest->GetVariableStr(VID_NAME, name, MAX_DB_STRING);
		st = ::CreateSituation(name);
		if (st != NULL)
		{
			msg.SetVariable(VID_RCC, RCC_SUCCESS);
			msg.SetVariable(VID_SITUATION_ID, st->GetId());
		}
		else
		{
			msg.SetVariable(VID_RCC, RCC_INTERNAL_ERROR);
		}
	}
	else
	{
		msg.SetVariable(VID_RCC, RCC_ACCESS_DENIED);
	}

	sendMessage(&msg);
}

/**
 * Update situation
 */
void ClientSession::updateSituation(CSCPMessage *pRequest)
{
   CSCPMessage msg;
   Situation *st;

	msg.SetId(pRequest->GetId());
	msg.SetCode(CMD_REQUEST_COMPLETED);

	if (m_dwSystemAccess & SYSTEM_ACCESS_MANAGE_SITUATIONS)
	{
		st = FindSituationById(pRequest->GetVariableLong(VID_SITUATION_ID));
		if (st != NULL)
		{
			st->UpdateFromMessage(pRequest);
			msg.SetVariable(VID_RCC, RCC_SUCCESS);
		}
		else
		{
			msg.SetVariable(VID_RCC, RCC_INVALID_SITUATION_ID);
		}
	}
	else
	{
		msg.SetVariable(VID_RCC, RCC_ACCESS_DENIED);
	}

	sendMessage(&msg);
}

/**
 * Delete situation
 */
void ClientSession::deleteSituation(CSCPMessage *pRequest)
{
   CSCPMessage msg;

	msg.SetId(pRequest->GetId());
	msg.SetCode(CMD_REQUEST_COMPLETED);

	if (m_dwSystemAccess & SYSTEM_ACCESS_MANAGE_SITUATIONS)
	{
		msg.SetVariable(VID_RCC, ::DeleteSituation(pRequest->GetVariableLong(VID_SITUATION_ID)));
	}
	else
	{
		msg.SetVariable(VID_RCC, RCC_ACCESS_DENIED);
	}

	sendMessage(&msg);
}

/**
 * Delete situation instance
 */
void ClientSession::deleteSituationInstance(CSCPMessage *pRequest)
{
   CSCPMessage msg;
   Situation *st;

	msg.SetId(pRequest->GetId());
	msg.SetCode(CMD_REQUEST_COMPLETED);

	if (m_dwSystemAccess & SYSTEM_ACCESS_MANAGE_SITUATIONS)
	{
		st = FindSituationById(pRequest->GetVariableLong(VID_SITUATION_ID));
		if (st != NULL)
		{
			TCHAR instance[MAX_DB_STRING];

			pRequest->GetVariableStr(VID_SITUATION_INSTANCE, instance, MAX_DB_STRING);
			msg.SetVariable(VID_RCC, st->DeleteInstance(instance) ? RCC_SUCCESS : RCC_INSTANCE_NOT_FOUND);
		}
		else
		{
			msg.SetVariable(VID_RCC, RCC_INVALID_SITUATION_ID);
		}
	}
	else
	{
		msg.SetVariable(VID_RCC, RCC_ACCESS_DENIED);
	}

	sendMessage(&msg);
}

/**
 * Handler for situation chage
 */
void ClientSession::onSituationChange(CSCPMessage *msg)
{
   UPDATE_INFO *pUpdate;

   if (isAuthenticated() && (m_dwActiveChannels & NXC_CHANNEL_SITUATIONS))
   {
      pUpdate = (UPDATE_INFO *)malloc(sizeof(UPDATE_INFO));
      pUpdate->dwCategory = INFO_CAT_SITUATION;
      pUpdate->pData = new CSCPMessage(msg);
      m_pUpdateQueue->Put(pUpdate);
   }
}

/**
 * Register agent
 */
void ClientSession::registerAgent(CSCPMessage *pRequest)
{
   CSCPMessage msg;
	Node *node;

   msg.SetCode(CMD_REQUEST_COMPLETED);
   msg.SetId(pRequest->GetId());

	if (m_dwSystemAccess & SYSTEM_ACCESS_REGISTER_AGENTS)
	{
		if (ConfigReadInt(_T("EnableAgentRegistration"), 0))
		{
			if (m_clientAddr->sa_family == AF_INET)
			{
				node = FindNodeByIP(0, ntohl(((struct sockaddr_in *)m_clientAddr)->sin_addr.s_addr));
				if (node != NULL)
				{
					// Node already exist, force configuration poll
					node->setRecheckCapsFlag();
					node->forceConfigurationPoll();
				}
				else
				{
					NEW_NODE *info;

					info = (NEW_NODE *)malloc(sizeof(NEW_NODE));
					info->dwIpAddr = ntohl(((struct sockaddr_in *)m_clientAddr)->sin_addr.s_addr);
					info->dwNetMask = 0;
					info->zoneId = 0;	// Add to default zone
					info->ignoreFilter = TRUE;		// Ignore discovery filters and add node anyway
					g_nodePollerQueue.Put(info);
				}
				msg.SetVariable(VID_RCC, RCC_SUCCESS);
			}
			else
			{
				msg.SetVariable(VID_RCC, RCC_NOT_IMPLEMENTED);
			}
		}
		else
		{
	      msg.SetVariable(VID_RCC, RCC_ACCESS_DENIED);
		}
	}
	else
	{
      msg.SetVariable(VID_RCC, RCC_ACCESS_DENIED);
	}

   sendMessage(&msg);
}


//
// Get file from server
//

void ClientSession::getServerFile(CSCPMessage *pRequest)
{
   CSCPMessage msg;
	TCHAR name[MAX_PATH], fname[MAX_PATH];
	int i;

   msg.SetCode(CMD_REQUEST_COMPLETED);
   msg.SetId(pRequest->GetId());

	if (m_dwSystemAccess & SYSTEM_ACCESS_READ_FILES)
	{
		pRequest->GetVariableStr(VID_FILE_NAME, name, MAX_PATH);
		for(i = (int)_tcslen(name) - 1; i >= 0; i--)
			if ((name[i] == _T('\\')) || (name[i] == '/'))
				break;
		i++;
      _tcscpy(fname, g_szDataDir);
      _tcscat(fname, DDIR_SHARED_FILES);
      _tcscat(fname, FS_PATH_SEPARATOR);
      _tcscat(fname, name);
		debugPrintf(4, _T("Requested file %s"), name);
		if (_taccess(fname, 0) == 0)
		{
			debugPrintf(5, _T("Sending file %s"), name);
			if (SendFileOverNXCP(m_hSocket, pRequest->GetId(), fname, m_pCtx, 0, 0, NULL, NULL, m_mutexSocketWrite))
			{
				debugPrintf(5, _T("File %s was succesfully sent"), name);
		      msg.SetVariable(VID_RCC, RCC_SUCCESS);
			}
			else
			{
				debugPrintf(5, _T("Unable to send file %s: SendFileOverNXCP() failed"), name);
		      msg.SetVariable(VID_RCC, RCC_IO_ERROR);
			}
		}
		else
		{
			debugPrintf(5, _T("Unable to send file %s: access() failed"), name);
	      msg.SetVariable(VID_RCC, RCC_IO_ERROR);
		}
	}
	else
	{
      msg.SetVariable(VID_RCC, RCC_ACCESS_DENIED);
	}

   sendMessage(&msg);
}

/**
 * Get file from agent
 */
void ClientSession::getAgentFile(CSCPMessage *request)
{
   CSCPMessage msg;
	TCHAR remoteFile[MAX_PATH], localFile[MAX_PATH];

   msg.SetCode(CMD_REQUEST_COMPLETED);
   msg.SetId(request->GetId());

	NetObj *object = FindObjectById(request->GetVariableLong(VID_OBJECT_ID));
	if (object != NULL)
	{
		if (object->checkAccessRights(m_dwUserId, OBJECT_ACCESS_CONTROL))
		{
			if (object->Type() == OBJECT_NODE)
			{
				request->GetVariableStr(VID_FILE_NAME, remoteFile, MAX_PATH);
				FileDownloadJob::buildServerFileName(object->Id(), remoteFile, localFile, MAX_PATH);
            bool follow = request->GetVariableShort(VID_FILE_FOLLOW) ? true : false;
				FileDownloadJob *job = new FileDownloadJob((Node *)object, remoteFile, request->GetVariableLong(VID_FILE_SIZE_LIMIT), follow, this, request->GetId());
				msg.SetVariable(VID_RCC, AddJob(job) ? RCC_SUCCESS : RCC_INTERNAL_ERROR);
			}
			else
			{
				msg.SetVariable(VID_RCC, RCC_INCOMPATIBLE_OPERATION);
			}
		}
		else
		{
			msg.SetVariable(VID_RCC, RCC_ACCESS_DENIED);
		}
	}
	else
	{
		msg.SetVariable(VID_RCC, RCC_INVALID_OBJECT_ID);
	}

   sendMessage(&msg);
}

/**
 * Get file from agent
 */
void ClientSession::cancelFileMonitoring(CSCPMessage *request)
{
   CSCPMessage msg;
   CSCPMessage* response;
	TCHAR remoteFile[MAX_PATH];
	UINT32 rcc = 0xFFFFFFFF;

   msg.SetCode(CMD_REQUEST_COMPLETED);
   msg.SetId(request->GetId());

	NetObj *object = FindObjectById(request->GetVariableLong(VID_OBJECT_ID));
	if (object != NULL)
	{
      if (object->Type() == OBJECT_NODE)
      {
         request->GetVariableStr(VID_FILE_NAME, remoteFile, MAX_PATH);

         MONITORED_FILE * newFile = new MONITORED_FILE();
         _tcscpy(newFile->fileName, remoteFile);
         newFile->nodeID = object->Id();
         newFile->session = this;
         g_monitoringList.removeMonitoringFile(newFile);
         delete newFile;

         Node *node = (Node *)object;
         node->incRefCount();
         AgentConnection *conn = node->createAgentConnection();
         if(conn != NULL)
         {
            request->SetId(conn->generateRequestId());
            response = conn->customRequest(request);
            if (response != NULL)
            {
               rcc = response->GetVariableLong(VID_RCC);
               msg.SetVariable(VID_RCC, rcc);
               debugPrintf(6, _T("File monitoring canceled sucessfully"));
            }
            else
            {
               msg.SetVariable(VID_RCC, RCC_INTERNAL_ERROR);
            }
            delete response;
            delete conn;
         }
         else
         {
            msg.SetVariable(VID_RCC, RCC_INTERNAL_ERROR);
            debugPrintf(6, _T("Connection with node have been lost"));
         }
         node->decRefCount();
      }
      else
      {
         msg.SetVariable(VID_RCC, RCC_INCOMPATIBLE_OPERATION);
      }
	}
	else
	{
		msg.SetVariable(VID_RCC, RCC_INVALID_OBJECT_ID);
	}
   sendMessage(&msg);
}

/**
 * Test DCI transformation script
 */
void ClientSession::testDCITransformation(CSCPMessage *pRequest)
{
   CSCPMessage msg;
   NetObj *object;

   // Prepare response message
   msg.SetCode(CMD_REQUEST_COMPLETED);
   msg.SetId(pRequest->GetId());

   // Get node id and check object class and access rights
   object = FindObjectById(pRequest->GetVariableLong(VID_OBJECT_ID));
   if (object != NULL)
   {
      if (object->Type() == OBJECT_NODE)
      {
         if (object->checkAccessRights(m_dwUserId, OBJECT_ACCESS_READ))
         {
				BOOL success;
				TCHAR *script, value[256], result[256];

				script = pRequest->GetVariableStr(VID_SCRIPT);
				if (script != NULL)
				{
					pRequest->GetVariableStr(VID_VALUE, value, sizeof(value) / sizeof(TCHAR));
               success = DCItem::testTransformation((Node *)object, script, value, result, sizeof(result) / sizeof(TCHAR));
					free(script);
					msg.SetVariable(VID_RCC, RCC_SUCCESS);
					msg.SetVariable(VID_EXECUTION_STATUS, (WORD)success);
					msg.SetVariable(VID_EXECUTION_RESULT, result);
				}
				else
				{
	            msg.SetVariable(VID_RCC, RCC_INVALID_ARGUMENT);
				}
         }
         else  // User doesn't have READ rights on object
         {
            msg.SetVariable(VID_RCC, RCC_ACCESS_DENIED);
         }
      }
      else     // Object is not a node
      {
         msg.SetVariable(VID_RCC, RCC_INCOMPATIBLE_OPERATION);
      }
   }
   else  // No object with given ID
   {
      msg.SetVariable(VID_RCC, RCC_INVALID_OBJECT_ID);
   }

   // Send response
   sendMessage(&msg);
}

/**
 * Send list of server jobs
 */
void ClientSession::sendJobList(UINT32 dwRqId)
{
	CSCPMessage msg;

	msg.SetCode(CMD_REQUEST_COMPLETED);
	msg.SetId(dwRqId);
	msg.SetVariable(VID_RCC, RCC_SUCCESS);
	GetJobList(&msg);
	sendMessage(&msg);
}

/**
 * Cancel server job
 */
void ClientSession::cancelJob(CSCPMessage *pRequest)
{
	CSCPMessage msg;

	msg.SetCode(CMD_REQUEST_COMPLETED);
	msg.SetId(pRequest->GetId());
	msg.SetVariable(VID_RCC, ::CancelJob(m_dwUserId, pRequest));
	sendMessage(&msg);
}

/**
 * Put server job on hold
 */
void ClientSession::holdJob(CSCPMessage *pRequest)
{
	CSCPMessage msg;

	msg.SetCode(CMD_REQUEST_COMPLETED);
	msg.SetId(pRequest->GetId());
	msg.SetVariable(VID_RCC, ::HoldJob(m_dwUserId, pRequest));
	sendMessage(&msg);
}

/**
 * Allow server job on hold for execution
 */
void ClientSession::unholdJob(CSCPMessage *pRequest)
{
	CSCPMessage msg;

	msg.SetCode(CMD_REQUEST_COMPLETED);
	msg.SetId(pRequest->GetId());
	msg.SetVariable(VID_RCC, ::UnholdJob(m_dwUserId, pRequest));
	sendMessage(&msg);
}

/**
 * Deploy agent policy
 */
void ClientSession::deployAgentPolicy(CSCPMessage *request, bool uninstallFlag)
{
	CSCPMessage msg;

	msg.SetCode(CMD_REQUEST_COMPLETED);
	msg.SetId(request->GetId());

	UINT32 policyId = request->GetVariableLong(VID_POLICY_ID);
	UINT32 targetId = request->GetVariableLong(VID_OBJECT_ID);

	NetObj *policy = FindObjectById(policyId);
	if ((policy != NULL) && (policy->Type() >= OBJECT_AGENTPOLICY))
	{
		NetObj *target = FindObjectById(targetId);
		if ((target != NULL) && (target->Type() == OBJECT_NODE))
		{
			if (target->checkAccessRights(m_dwUserId, OBJECT_ACCESS_CONTROL) &&
			    policy->checkAccessRights(m_dwUserId, OBJECT_ACCESS_READ))
			{
				if (((Node *)target)->isNativeAgent())
				{
					ServerJob *job;
					if (uninstallFlag)
						job = new PolicyUninstallJob((Node *)target, (AgentPolicy *)policy, m_dwUserId);
					else
						job = new PolicyDeploymentJob((Node *)target, (AgentPolicy *)policy, m_dwUserId);
					if (AddJob(job))
					{
						msg.SetVariable(VID_RCC, RCC_SUCCESS);
					}
					else
					{
						delete job;
						msg.SetVariable(VID_RCC, RCC_INTERNAL_ERROR);
					}
				}
				else
				{
					msg.SetVariable(VID_RCC, RCC_INCOMPATIBLE_OPERATION);
				}
			}
			else
			{
				msg.SetVariable(VID_RCC, RCC_ACCESS_DENIED);
			}
		}
		else
		{
			msg.SetVariable(VID_RCC, RCC_INVALID_OBJECT_ID);
		}
	}
	else
	{
		msg.SetVariable(VID_RCC, RCC_INVALID_POLICY_ID);
	}

	sendMessage(&msg);
}

/**
 * Get custom attribute for current user
 */
void ClientSession::getUserCustomAttribute(CSCPMessage *request)
{
	CSCPMessage msg;

	msg.SetCode(CMD_REQUEST_COMPLETED);
	msg.SetId(request->GetId());

	TCHAR *name = request->GetVariableStr(VID_NAME);
	if ((name != NULL) && (*name == _T('.')))
	{
		const TCHAR *value = GetUserDbObjectAttr(m_dwUserId, name);
		msg.SetVariable(VID_VALUE, CHECK_NULL_EX(value));
		msg.SetVariable(VID_RCC, RCC_SUCCESS);
	}
	else
	{
		msg.SetVariable(VID_RCC, RCC_ACCESS_DENIED);
	}
	safe_free(name);

	sendMessage(&msg);
}

/**
 * Set custom attribute for current user
 */
void ClientSession::setUserCustomAttribute(CSCPMessage *request)
{
	CSCPMessage msg;

	msg.SetCode(CMD_REQUEST_COMPLETED);
	msg.SetId(request->GetId());

	TCHAR *name = request->GetVariableStr(VID_NAME);
	if ((name != NULL) && (*name == _T('.')))
	{
		TCHAR *value = request->GetVariableStr(VID_VALUE);
		SetUserDbObjectAttr(m_dwUserId, name, CHECK_NULL_EX(value));
		msg.SetVariable(VID_RCC, RCC_SUCCESS);
		safe_free(value);
	}
	else
	{
		msg.SetVariable(VID_RCC, RCC_ACCESS_DENIED);
	}
	safe_free(name);

	sendMessage(&msg);
}

/**
 * Open server log
 */
void ClientSession::openServerLog(CSCPMessage *request)
{
	CSCPMessage msg;

	msg.SetCode(CMD_REQUEST_COMPLETED);
	msg.SetId(request->GetId());

	TCHAR name[256];
	request->GetVariableStr(VID_LOG_NAME, name, 256);

	UINT32 rcc;
	int handle = OpenLog(name, this, &rcc);
	if (handle != -1)
	{
		msg.SetVariable(VID_RCC, RCC_SUCCESS);
		msg.SetVariable(VID_LOG_HANDLE, (UINT32)handle);

		LogHandle *log = AcquireLogHandleObject(this, handle);
		log->getColumnInfo(msg);
		log->unlock();
	}
	else
	{
		msg.SetVariable(VID_RCC, rcc);
	}

	sendMessage(&msg);
}

/**
 * Close server log
 */
void ClientSession::closeServerLog(CSCPMessage *request)
{
	CSCPMessage msg;

	msg.SetCode(CMD_REQUEST_COMPLETED);
	msg.SetId(request->GetId());

	int handle = (int)request->GetVariableLong(VID_LOG_HANDLE);
	msg.SetVariable(VID_RCC, CloseLog(this, handle));

	sendMessage(&msg);
}

/**
 * Query server log
 */
void ClientSession::queryServerLog(CSCPMessage *request)
{
	CSCPMessage msg;

	msg.SetCode(CMD_REQUEST_COMPLETED);
	msg.SetId(request->GetId());

	int handle = (int)request->GetVariableLong(VID_LOG_HANDLE);
	LogHandle *log = AcquireLogHandleObject(this, handle);
	if (log != NULL)
	{
		INT64 rowCount;
		msg.SetVariable(VID_RCC, log->query(new LogFilter(request), &rowCount) ? RCC_SUCCESS : RCC_DB_FAILURE);
		msg.SetVariable(VID_NUM_ROWS, (QWORD)rowCount);
		log->unlock();
	}
	else
	{
		msg.SetVariable(VID_RCC, RCC_INVALID_LOG_HANDLE);
	}

	sendMessage(&msg);
}

/**
 * Get log data from query result
 */
void ClientSession::getServerLogQueryData(CSCPMessage *request)
{
	CSCPMessage msg;
	Table *data = NULL;

	msg.SetCode(CMD_REQUEST_COMPLETED);
	msg.SetId(request->GetId());

	int handle = (int)request->GetVariableLong(VID_LOG_HANDLE);
	LogHandle *log = AcquireLogHandleObject(this, handle);
	if (log != NULL)
	{
		INT64 startRow = request->GetVariableInt64(VID_START_ROW);
		INT64 numRows = request->GetVariableInt64(VID_NUM_ROWS);
		bool refresh = request->GetVariableShort(VID_FORCE_RELOAD) ? true : false;
		data = log->getData(startRow, numRows, refresh);
		log->unlock();
		if (data != NULL)
		{
			msg.SetVariable(VID_RCC, RCC_SUCCESS);
		}
		else
		{
			msg.SetVariable(VID_RCC, RCC_DB_FAILURE);
		}
	}
	else
	{
		msg.SetVariable(VID_RCC, RCC_INVALID_LOG_HANDLE);
	}

	sendMessage(&msg);

	if (data != NULL)
	{
		msg.SetCode(CMD_LOG_DATA);
		int offset = 0;
		do
		{
			msg.deleteAllVariables();
			offset = data->fillMessage(msg, offset, 200);
			sendMessage(&msg);
		} while(offset < data->getNumRows());
		delete data;
	}
}

/**
 * Send SNMP v3 USM credentials
 */
void ClientSession::sendUsmCredentials(UINT32 dwRqId)
{
   CSCPMessage msg;
	int i, count;
	UINT32 id;
	TCHAR buffer[MAX_DB_STRING];
	DB_RESULT hResult;

	msg.SetId(dwRqId);
	msg.SetCode(CMD_REQUEST_COMPLETED);

	if (m_dwSystemAccess & SYSTEM_ACCESS_SERVER_CONFIG)
	{
		hResult = DBSelect(g_hCoreDB, _T("SELECT user_name,auth_method,priv_method,auth_password,priv_password FROM usm_credentials"));
		if (hResult != NULL)
		{
			count = DBGetNumRows(hResult);
			msg.SetVariable(VID_NUM_RECORDS, (UINT32)count);
			for(i = 0, id = VID_USM_CRED_LIST_BASE; i < count; i++, id += 5)
			{
				DBGetField(hResult, i, 0, buffer, MAX_DB_STRING);	// security name
				msg.SetVariable(id++, buffer);

				msg.SetVariable(id++, (WORD)DBGetFieldLong(hResult, i, 1));	// auth method
				msg.SetVariable(id++, (WORD)DBGetFieldLong(hResult, i, 2));	// priv method

				DBGetField(hResult, i, 3, buffer, MAX_DB_STRING);	// auth password
				msg.SetVariable(id++, buffer);

				DBGetField(hResult, i, 4, buffer, MAX_DB_STRING);	// priv password
				msg.SetVariable(id++, buffer);
			}
			DBFreeResult(hResult);
			msg.SetVariable(VID_RCC, RCC_SUCCESS);
		}
		else
		{
			msg.SetVariable(VID_RCC, RCC_DB_FAILURE);
		}
	}
	else
	{
		msg.SetVariable(VID_RCC, RCC_ACCESS_DENIED);
	}

	sendMessage(&msg);
}

/**
 * Update SNMP v3 USM credentials
 */
void ClientSession::updateUsmCredentials(CSCPMessage *request)
{
   CSCPMessage msg;

	msg.SetId(request->GetId());
	msg.SetCode(CMD_REQUEST_COMPLETED);

	if (m_dwSystemAccess & SYSTEM_ACCESS_SERVER_CONFIG)
	{
		DB_HANDLE hdb = DBConnectionPoolAcquireConnection();
		if (DBBegin(hdb))
		{
			TCHAR query[4096];
			UINT32 id;
			int i = -1;
			int count = (int)request->GetVariableLong(VID_NUM_RECORDS);

			if (DBQuery(hdb, _T("DELETE FROM usm_credentials")))
			{
				for(i = 0, id = VID_USM_CRED_LIST_BASE; i < count; i++, id += 5)
				{
					TCHAR name[MAX_DB_STRING], authPasswd[MAX_DB_STRING], privPasswd[MAX_DB_STRING];

					request->GetVariableStr(id++, name, MAX_DB_STRING);
					int authMethod = (int)request->GetVariableShort(id++);
					int privMethod = (int)request->GetVariableShort(id++);
					request->GetVariableStr(id++, authPasswd, MAX_DB_STRING);
					request->GetVariableStr(id++, privPasswd, MAX_DB_STRING);
					_sntprintf(query, 4096, _T("INSERT INTO usm_credentials (id,user_name,auth_method,priv_method,auth_password,priv_password) VALUES(%d,%s,%d,%d,%s,%s)"),
								  i + 1, (const TCHAR *)DBPrepareString(g_hCoreDB, name), authMethod, privMethod,
								  (const TCHAR *)DBPrepareString(g_hCoreDB, authPasswd), (const TCHAR *)DBPrepareString(g_hCoreDB, privPasswd));
					if (!DBQuery(hdb, query))
						break;
				}
			}

			if (i == count)
			{
				DBCommit(hdb);
				msg.SetVariable(VID_RCC, RCC_SUCCESS);
			}
			else
			{
				DBRollback(hdb);
				msg.SetVariable(VID_RCC, RCC_DB_FAILURE);
			}
		}
		else
		{
			msg.SetVariable(VID_RCC, RCC_DB_FAILURE);
		}
		DBConnectionPoolReleaseConnection(hdb);
	}
	else
	{
		msg.SetVariable(VID_RCC, RCC_ACCESS_DENIED);
	}

	sendMessage(&msg);
}

/**
 * Find connection point for the node
 */
void ClientSession::findNodeConnection(CSCPMessage *request)
{
   CSCPMessage msg;

	msg.SetId(request->GetId());
	msg.SetCode(CMD_REQUEST_COMPLETED);

	UINT32 objectId = request->GetVariableLong(VID_OBJECT_ID);
	NetObj *object = FindObjectById(objectId);
	if ((object != NULL) && !object->isDeleted())
	{
		if (object->checkAccessRights(m_dwUserId, OBJECT_ACCESS_READ))
		{
			debugPrintf(5, _T("findNodeConnection: objectId=%d class=%d name=\"%s\""), objectId, object->Type(), object->Name());
			Interface *iface = NULL;
			UINT32 localNodeId, localIfId;
			BYTE localMacAddr[MAC_ADDR_LENGTH];
			bool exactMatch;
			if (object->Type() == OBJECT_NODE)
			{
				localNodeId = objectId;
				iface = ((Node *)object)->findConnectionPoint(&localIfId, localMacAddr, &exactMatch);
				msg.SetVariable(VID_RCC, RCC_SUCCESS);
			}
			else if (object->Type() == OBJECT_INTERFACE)
			{
				localNodeId = ((Interface *)object)->getParentNode()->Id();
				localIfId = objectId;
				memcpy(localMacAddr, ((Interface *)object)->getMacAddr(), MAC_ADDR_LENGTH);
				iface = FindInterfaceConnectionPoint(localMacAddr, &exactMatch);
				msg.SetVariable(VID_RCC, RCC_SUCCESS);
			}
         else if (object->Type() == OBJECT_ACCESSPOINT)
			{
				localNodeId = 0;
				localIfId = 0;
				memcpy(localMacAddr, ((AccessPoint *)object)->getMacAddr(), MAC_ADDR_LENGTH);
				iface = FindInterfaceConnectionPoint(localMacAddr, &exactMatch);
				msg.SetVariable(VID_RCC, RCC_SUCCESS);
			}
			else
			{
				msg.SetVariable(VID_RCC, RCC_INCOMPATIBLE_OPERATION);
			}

			debugPrintf(5, _T("findNodeConnection: iface=%p exact=%c"), iface, exactMatch ? _T('Y') : _T('N'));
			if (iface != NULL)
			{
				msg.SetVariable(VID_OBJECT_ID, iface->getParentNode()->Id());
				msg.SetVariable(VID_INTERFACE_ID, iface->Id());
				msg.SetVariable(VID_IF_INDEX, iface->getIfIndex());
				msg.SetVariable(VID_LOCAL_NODE_ID, localNodeId);
				msg.SetVariable(VID_LOCAL_INTERFACE_ID, localIfId);
				msg.SetVariable(VID_MAC_ADDR, localMacAddr, MAC_ADDR_LENGTH);
				msg.SetVariable(VID_EXACT_MATCH, exactMatch ? (WORD)1 : (WORD)0);
				debugPrintf(5, _T("findNodeConnection: nodeId=%d ifId=%d ifIndex=%d"), iface->getParentNode()->Id(), iface->Id(), iface->getIfIndex());
			}
		}
		else
		{
			msg.SetVariable(VID_RCC, RCC_ACCESS_DENIED);
		}
	}
	else
	{
		msg.SetVariable(VID_RCC, RCC_INVALID_OBJECT_ID);
	}

	sendMessage(&msg);
}

/**
 * Find connection port for given MAC address
 */
void ClientSession::findMacAddress(CSCPMessage *request)
{
   CSCPMessage msg;
	BYTE macAddr[6];

	msg.SetId(request->GetId());
	msg.SetCode(CMD_REQUEST_COMPLETED);

	request->GetVariableBinary(VID_MAC_ADDR, macAddr, 6);
	bool exactMatch;
	Interface *iface = FindInterfaceConnectionPoint(macAddr, &exactMatch);
	msg.SetVariable(VID_RCC, RCC_SUCCESS);

	debugPrintf(5, _T("findMacAddress: iface=%p exact=%c"), iface, exactMatch ? _T('Y') : _T('N'));
	if (iface != NULL)
	{
		UINT32 localNodeId, localIfId;

		Interface *localIf = FindInterfaceByMAC(macAddr);
		if (localIf != NULL)
		{
			localIfId = localIf->Id();
			localNodeId = localIf->getParentNode()->Id();
		}
		else
		{
			localIfId = 0;
			localNodeId = 0;
		}

		msg.SetVariable(VID_OBJECT_ID, iface->getParentNode()->Id());
		msg.SetVariable(VID_INTERFACE_ID, iface->Id());
		msg.SetVariable(VID_IF_INDEX, iface->getIfIndex());
		msg.SetVariable(VID_LOCAL_NODE_ID, localNodeId);
		msg.SetVariable(VID_LOCAL_INTERFACE_ID, localIfId);
		msg.SetVariable(VID_MAC_ADDR, macAddr, MAC_ADDR_LENGTH);
		msg.SetVariable(VID_IP_ADDRESS, (localIf != NULL) ? localIf->IpAddr() : (UINT32)0);
		msg.SetVariable(VID_EXACT_MATCH, exactMatch ? (WORD)1 : (WORD)0);
		debugPrintf(5, _T("findMacAddress: nodeId=%d ifId=%d ifIndex=%d"), iface->getParentNode()->Id(), iface->Id(), iface->getIfIndex());
	}

	sendMessage(&msg);
}

/**
 * Find connection port for given IP address
 */
void ClientSession::findIpAddress(CSCPMessage *request)
{
   CSCPMessage msg;
	TCHAR ipAddrText[16];

	msg.SetId(request->GetId());
	msg.SetCode(CMD_REQUEST_COMPLETED);
	msg.SetVariable(VID_RCC, RCC_SUCCESS);

	BYTE macAddr[6];
	bool found = false;

	UINT32 zoneId = request->GetVariableLong(VID_ZONE_ID);
	UINT32 ipAddr = request->GetVariableLong(VID_IP_ADDRESS);
	Interface *iface = FindInterfaceByIP(zoneId, ipAddr);
	if ((iface != NULL) && memcmp(iface->getMacAddr(), "\x00\x00\x00\x00\x00\x00", MAC_ADDR_LENGTH))
	{
		memcpy(macAddr, iface->getMacAddr(), MAC_ADDR_LENGTH);
		found = true;
		debugPrintf(5, _T("findIpAddress(%s): endpoint iface=%s"), IpToStr(ipAddr, ipAddrText), iface->Name());
	}
	else
	{
		// no interface object with this IP or MAC address not known, try to find it in ARP caches
		debugPrintf(5, _T("findIpAddress(%s): interface not found, looking in ARP cache"), IpToStr(ipAddr, ipAddrText));
		Subnet *subnet = FindSubnetForNode(zoneId, ipAddr);
		if (subnet != NULL)
		{
			debugPrintf(5, _T("findIpAddress(%s): found subnet %s"), ipAddrText, subnet->Name());
			found = subnet->findMacAddress(ipAddr, macAddr);
		}
		else
		{
			debugPrintf(5, _T("findIpAddress(%s): subnet not found"), ipAddrText);
		}
	}

	// Find switch port
	if (found)
	{
		bool exactMatch;
		iface = FindInterfaceConnectionPoint(macAddr, &exactMatch);

		debugPrintf(5, _T("findIpAddress: iface=%p exact=%c"), iface, exactMatch ? _T('Y') : _T('N'));
		if (iface != NULL)
		{
			UINT32 localNodeId, localIfId;

			Interface *localIf = FindInterfaceByMAC(macAddr);
			if (localIf != NULL)
			{
				localIfId = localIf->Id();
				localNodeId = localIf->getParentNode()->Id();
			}
			else
			{
				localIfId = 0;
				localNodeId = 0;
			}

			msg.SetVariable(VID_OBJECT_ID, iface->getParentNode()->Id());
			msg.SetVariable(VID_INTERFACE_ID, iface->Id());
			msg.SetVariable(VID_IF_INDEX, iface->getIfIndex());
			msg.SetVariable(VID_LOCAL_NODE_ID, localNodeId);
			msg.SetVariable(VID_LOCAL_INTERFACE_ID, localIfId);
			msg.SetVariable(VID_MAC_ADDR, macAddr, MAC_ADDR_LENGTH);
			msg.SetVariable(VID_IP_ADDRESS, ipAddr);
			msg.SetVariable(VID_EXACT_MATCH, exactMatch ? (WORD)1 : (WORD)0);
			debugPrintf(5, _T("findIpAddress(%s): nodeId=%d ifId=%d ifIndex=%d"), IpToStr(ipAddr, ipAddrText), iface->getParentNode()->Id(), iface->Id(), iface->getIfIndex());
		}
	}

	sendMessage(&msg);
}

/**
 * Send image from library to client
 */
void ClientSession::sendLibraryImage(CSCPMessage *request)
{
	CSCPMessage msg;
	TCHAR guidText[64], absFileName[MAX_PATH];
	UINT32 rcc = RCC_SUCCESS;

	msg.SetId(request->GetId());
	msg.SetCode(CMD_REQUEST_COMPLETED);

	uuid_t guid;
	request->GetVariableBinary(VID_GUID, guid, UUID_LENGTH);
	uuid_to_string(guid, guidText);
	debugPrintf(5, _T("sendLibraryImage: guid=%s"), guidText);

	if (rcc == RCC_SUCCESS)
	{
		TCHAR query[MAX_DB_STRING];
		_sntprintf(query, MAX_DB_STRING, _T("SELECT name,category,mimetype,protected FROM images WHERE guid = '%s'"), guidText);
		DB_RESULT result = DBSelect(g_hCoreDB, query);
		if (result != NULL)
		{
			int count = DBGetNumRows(result);
			if (count > 0)
			{
				TCHAR buffer[MAX_DB_STRING];

				msg.SetVariable(VID_GUID, guid, UUID_LENGTH);

				DBGetField(result, 0, 0, buffer, MAX_DB_STRING);	// image name
				msg.SetVariable(VID_NAME, buffer);
				DBGetField(result, 0, 1, buffer, MAX_DB_STRING);	// category
				msg.SetVariable(VID_CATEGORY, buffer);
				DBGetField(result, 0, 2, buffer, MAX_DB_STRING);	// mime type
				msg.SetVariable(VID_IMAGE_MIMETYPE, buffer);

				msg.SetVariable(VID_IMAGE_PROTECTED, (WORD)DBGetFieldLong(result, 0, 3));

				_sntprintf(absFileName, MAX_PATH, _T("%s%s%s%s"), g_szDataDir, DDIR_IMAGES, FS_PATH_SEPARATOR, guidText);
				DbgPrintf(5, _T("sendLibraryImage: guid=%s, absFileName=%s"), guidText, absFileName);

#ifdef _WIN32
				struct _stat st;
#else
				struct stat st;
#endif
				if (_tstat(absFileName, &st) == 0 && S_ISREG(st.st_mode))
				{
					rcc = RCC_SUCCESS;
				}
				else
				{
					rcc = RCC_IO_ERROR;
				}
			}
			else
			{
				rcc = RCC_INVALID_OBJECT_ID;
			}

			DBFreeResult(result);
		}
		else
		{
			rcc = RCC_DB_FAILURE;
		}
	}

	msg.SetVariable(VID_RCC, rcc);
	sendMessage(&msg);

	if (rcc == RCC_SUCCESS)
		sendFile(absFileName, request->GetId(), 0);
}

void ClientSession::onLibraryImageChange(uuid_t *guid, bool removed)
{
  UPDATE_INFO *pUpdate;

  if (guid != NULL && isAuthenticated())
  {
    pUpdate = (UPDATE_INFO *)malloc(sizeof(UPDATE_INFO));
    pUpdate->dwCategory = INFO_CAT_LIBRARY_IMAGE;
    LIBRARY_IMAGE_UPDATE_INFO *info = (LIBRARY_IMAGE_UPDATE_INFO *)malloc(sizeof(LIBRARY_IMAGE_UPDATE_INFO));
    info->guid = (uuid_t *)(nx_memdup(guid, UUID_LENGTH));
    info->removed = removed;
    pUpdate->pData = info;
    m_pUpdateQueue->Put(pUpdate);
  }
}


//
// Send updates to all connected clients
//

static void SendLibraryImageUpdate(ClientSession *pSession, void *pArg)
{
	pSession->onLibraryImageChange((uuid_t *)pArg, false);
}

static void SendLibraryImageDelete(ClientSession *pSession, void *pArg)
{
	pSession->onLibraryImageChange((uuid_t *)pArg, true);
}


//
// Update library image from client
//

void ClientSession::updateLibraryImage(CSCPMessage *request)
{
	CSCPMessage msg;
	UINT32 rcc = RCC_SUCCESS;

	uuid_t guid;
	uuid_clear(guid);

	msg.SetId(request->GetId());
	msg.SetCode(CMD_REQUEST_COMPLETED);

   TCHAR name[MAX_OBJECT_NAME] = _T("");
	TCHAR category[MAX_OBJECT_NAME] = _T("");
	TCHAR mimetype[MAX_DB_STRING] = _T("");
	TCHAR absFileName[MAX_PATH] = _T("");

	if (request->IsVariableExist(VID_GUID))
	{
		request->GetVariableBinary(VID_GUID, guid, UUID_LENGTH);
	}

	if (uuid_is_null(guid))
	{
		uuid_generate(guid);
	}

	TCHAR guidText[64];
	uuid_to_string(guid, guidText);

	request->GetVariableStr(VID_NAME, name, MAX_OBJECT_NAME);
	request->GetVariableStr(VID_CATEGORY, category, MAX_OBJECT_NAME);
	request->GetVariableStr(VID_IMAGE_MIMETYPE, mimetype, MAX_DB_STRING);

	//UINT32 imageSize = request->GetVariableBinary(VID_IMAGE_DATA, NULL, 0);
	//BYTE *imageData = (BYTE *)malloc(imageSize);
	//request->GetVariableBinary(VID_IMAGE_DATA, imageData, imageSize);

	// Set default values for empty fields
	if (name[0] == 0)
		_tcscpy(name, guidText);
	if (category[0] == 0)
		_tcscpy(category, _T("Default"));
	if (mimetype[0] == 0)
		_tcscpy(mimetype, _T("image/png"));

	//debugPrintf(5, _T("updateLibraryImage: guid=%s, name=%s, category=%s, imageSize=%d"), guidText, name, category, (int)imageSize);
	debugPrintf(5, _T("updateLibraryImage: guid=%s, name=%s, category=%s"), guidText, name, category);

	if (rcc == RCC_SUCCESS)
	{
		TCHAR query[MAX_DB_STRING];
		_sntprintf(query, MAX_DB_STRING, _T("SELECT protected FROM images WHERE guid = '%s'"), guidText);
		DB_RESULT result = DBSelect(g_hCoreDB, query);
		if (result != NULL)
		{
			int count = DBGetNumRows(result);
			TCHAR query[MAX_DB_STRING] = {0};
			if (count > 0)
			{
				BOOL isProtected = DBGetFieldLong(result, 0, 0) != 0; // protected

				if (!isProtected)
				{
					_sntprintf(query, MAX_DB_STRING, _T("UPDATE images SET name = %s, category = %s, mimetype = %s WHERE guid = '%s'"),
							(const TCHAR *)DBPrepareString(g_hCoreDB, name),
							(const TCHAR *)DBPrepareString(g_hCoreDB, category),
							(const TCHAR *)DBPrepareString(g_hCoreDB, mimetype, 32),
							guidText);
				}
				else
				{
					rcc = RCC_INVALID_REQUEST;
				}
			}
			else
			{
				// not found in DB, create
				_sntprintf(query, MAX_DB_STRING, _T("INSERT INTO images (guid, name, category, mimetype, protected) VALUES ('%s', %s, %s, %s, 0)"),
						guidText,
						(const TCHAR *)DBPrepareString(g_hCoreDB, name),
						(const TCHAR *)DBPrepareString(g_hCoreDB, category),
						(const TCHAR *)DBPrepareString(g_hCoreDB, mimetype, 32));
			}

			if (query[0] != 0)
			{
				if (DBQuery(g_hCoreDB, query))
				{
					// DB up to date, update file)
					_sntprintf(absFileName, MAX_PATH, _T("%s%s%s%s"), g_szDataDir, DDIR_IMAGES, FS_PATH_SEPARATOR, guidText);
					DbgPrintf(5, _T("updateLibraryImage: guid=%s, absFileName=%s"), guidText, absFileName);

					if (m_hCurrFile == -1)
					{
						m_hCurrFile = _topen(absFileName, O_CREAT | O_TRUNC | O_WRONLY | O_BINARY, S_IRUSR | S_IWUSR);
						if (m_hCurrFile != -1)
						{
							m_dwFileRqId = request->GetId();
							m_dwUploadCommand = CMD_MODIFY_IMAGE;
              memcpy(m_uploadImageGuid, guid, UUID_LENGTH);
						}
						else
						{
							rcc = RCC_IO_ERROR;
						}
					}
					else
					{
						rcc = RCC_RESOURCE_BUSY;
					}
				}
				else
				{
					rcc = RCC_DB_FAILURE;
				}
			}

			DBFreeResult(result);
		}
		else
		{
			rcc = RCC_DB_FAILURE;
		}
	}

	if (rcc == RCC_SUCCESS)
	{
		msg.SetVariable(VID_GUID, guid, UUID_LENGTH);
	}

	msg.SetVariable(VID_RCC, rcc);
	sendMessage(&msg);

	if (rcc == RCC_SUCCESS)
	{
		//EnumerateClientSessions(SendLibraryImageUpdate, (void *)&guid);
	}
}


//
// Delete image from library
//

void ClientSession::deleteLibraryImage(CSCPMessage *request)
{
	CSCPMessage msg;
	UINT32 rcc = RCC_SUCCESS;
	uuid_t guid;
	TCHAR guidText[64];
	TCHAR query[MAX_DB_STRING];

	msg.SetId(request->GetId());
	msg.SetCode(CMD_REQUEST_COMPLETED);

	request->GetVariableBinary(VID_GUID, guid, UUID_LENGTH);
	uuid_to_string(guid, guidText);
	debugPrintf(5, _T("deleteLibraryImage: guid=%s"), guidText);

	_sntprintf(query, MAX_DB_STRING, _T("SELECT protected FROM images WHERE guid = '%s'"), guidText);
	DB_RESULT hResult = DBSelect(g_hCoreDB, query);
	if (hResult != NULL)
	{
		if (DBGetNumRows(hResult) > 0)
		{
			if (DBGetFieldLong(hResult, 0, 0) == 0)
			{
				_sntprintf(query, MAX_DB_STRING, _T("DELETE FROM images WHERE protected = 0 AND guid = '%s'"), guidText);
				if (DBQuery(g_hCoreDB, query))
				{
					// TODO: remove from FS?
				}
				else
				{
					rcc = RCC_DB_FAILURE;
				}
			}
			else
			{
				rcc = RCC_ACCESS_DENIED;
			}
		}
		else
		{
			rcc = RCC_INVALID_OBJECT_ID;
		}
		DBFreeResult(hResult);
	}
	else
	{
		rcc = RCC_DB_FAILURE;
	}

	msg.SetVariable(VID_RCC, rcc);
	sendMessage(&msg);

	if (rcc == RCC_SUCCESS)
	{
		EnumerateClientSessions(SendLibraryImageDelete, (void *)&guid);
	}
}

/**
 * Send list of available images (in category)
 */
void ClientSession::listLibraryImages(CSCPMessage *request)
{
	CSCPMessage msg;
	TCHAR category[MAX_DB_STRING];
	TCHAR query[MAX_DB_STRING * 2];
	TCHAR buffer[MAX_DB_STRING];
	uuid_t guid;
	UINT32 rcc = RCC_SUCCESS;

	msg.SetId(request->GetId());
	msg.SetCode(CMD_REQUEST_COMPLETED);

	if (request->IsVariableExist(VID_CATEGORY))
	{
		request->GetVariableStr(VID_CATEGORY, category, MAX_DB_STRING);
	}
	else
	{
		category[0] = 0;
	}
	debugPrintf(5, _T("listLibraryImages: category=%s"), category[0] == 0 ? _T("*ANY*") : category);

	_tcscpy(query, _T("SELECT guid,name,category,mimetype,protected FROM images"));
	if (category[0] != 0)
	{
		_tcscat(query, _T(" WHERE category = "));
      _tcscat(query, (const TCHAR *)DBPrepareString(g_hCoreDB, category));
	}

	DB_RESULT result = DBSelect(g_hCoreDB, query);
	if (result != NULL)
	{
		int count = DBGetNumRows(result);
		msg.SetVariable(VID_NUM_RECORDS, (UINT32)count);
		UINT32 varId = VID_IMAGE_LIST_BASE;
		for (int i = 0; i < count; i++)
		{
			DBGetFieldGUID(result, i, 0, guid);	// guid
			msg.SetVariable(varId++, guid, UUID_LENGTH);

			DBGetField(result, i, 1, buffer, MAX_DB_STRING);	// image name
			msg.SetVariable(varId++, buffer);

			DBGetField(result, i, 2, buffer, MAX_DB_STRING);	// category
			msg.SetVariable(varId++, buffer);

			DBGetField(result, i, 3, buffer, MAX_DB_STRING);	// mime type
			msg.SetVariable(varId++, buffer);

			msg.SetVariable(varId++, (WORD)DBGetFieldLong(result, i, 4)); // protected flag
		}

		DBFreeResult(result);
	}
	else
	{
		rcc = RCC_DB_FAILURE;
	}

	msg.SetVariable(VID_RCC, rcc);
	sendMessage(&msg);
}

/**
 * Worker thread for server side command execution
 */
static THREAD_RESULT THREAD_CALL RunCommand(void *arg)
{
	DbgPrintf(5, _T("Running server-side command: %s"), (TCHAR *)arg);
	if (_tsystem((TCHAR *)arg) == -1)
	   DbgPrintf(5, _T("Failed to execute command \"%s\""), (TCHAR *)arg);
	free(arg);
	return THREAD_OK;
}

/**
 * Execute server side command on object
 */
void ClientSession::executeServerCommand(CSCPMessage *request)
{
	CSCPMessage msg;

	msg.SetId(request->GetId());
	msg.SetCode(CMD_REQUEST_COMPLETED);

	UINT32 nodeId = request->GetVariableLong(VID_OBJECT_ID);
	NetObj *object = FindObjectById(nodeId);
	if (object != NULL)
	{
		if (object->checkAccessRights(m_dwUserId, OBJECT_ACCESS_CONTROL))
		{
			if (object->Type() == OBJECT_NODE)
			{
				TCHAR *cmd = request->GetVariableStr(VID_COMMAND);
				TCHAR *expCmd = ((Node *)object)->expandText(cmd);
				free(cmd);
				WriteAuditLog(AUDIT_OBJECTS, TRUE, m_dwUserId, m_workstation, nodeId, _T("Server command executed: %s"), expCmd);
				ThreadCreate(RunCommand, 0, expCmd);
				msg.SetVariable(VID_RCC, RCC_SUCCESS);
			}
			else
			{
				msg.SetVariable(VID_RCC, RCC_INCOMPATIBLE_OPERATION);
			}
		}
		else
		{
			msg.SetVariable(VID_RCC, RCC_ACCESS_DENIED);
			WriteAuditLog(AUDIT_OBJECTS, FALSE, m_dwUserId, m_workstation, nodeId, _T("Access denied on server command execution"));
		}
	}
	else
	{
		msg.SetVariable(VID_RCC, RCC_INVALID_OBJECT_ID);
	}

	sendMessage(&msg);
}


//
// Upload file from server to agent
//

void ClientSession::uploadFileToAgent(CSCPMessage *request)
{
	CSCPMessage msg;

	msg.SetId(request->GetId());
	msg.SetCode(CMD_REQUEST_COMPLETED);

	UINT32 nodeId = request->GetVariableLong(VID_OBJECT_ID);
	NetObj *object = FindObjectById(nodeId);
	if (object != NULL)
	{
		if (object->checkAccessRights(m_dwUserId, OBJECT_ACCESS_CONTROL))
		{
			if (object->Type() == OBJECT_NODE)
			{
				TCHAR *localFile = request->GetVariableStr(VID_FILE_NAME);
				TCHAR *remoteFile = request->GetVariableStr(VID_DESTINATION_FILE_NAME);
				if (localFile != NULL)
				{
					int nLen;
					TCHAR fullPath[MAX_PATH];

					// Create full path to the file store
					_tcscpy(fullPath, g_szDataDir);
					_tcscat(fullPath, DDIR_FILES);
					_tcscat(fullPath, FS_PATH_SEPARATOR);
					nLen = (int)_tcslen(fullPath);
					nx_strncpy(&fullPath[nLen], GetCleanFileName(localFile), MAX_PATH - nLen);

					ServerJob *job = new FileUploadJob((Node *)object, fullPath, remoteFile, m_dwUserId,
					                                   request->GetVariableShort(VID_CREATE_JOB_ON_HOLD) ? true : false);
					if (AddJob(job))
					{
						WriteAuditLog(AUDIT_OBJECTS, TRUE, m_dwUserId, m_workstation, nodeId,
										  _T("File upload to agent initiated, local='%s' remote='%s'"), CHECK_NULL(localFile), CHECK_NULL(remoteFile));
						msg.SetVariable(VID_JOB_ID, job->getId());
						msg.SetVariable(VID_RCC, RCC_SUCCESS);
					}
					else
					{
						msg.SetVariable(VID_RCC, RCC_INTERNAL_ERROR);
						delete job;
					}
				}
				else
				{
					msg.SetVariable(VID_RCC, RCC_INVALID_ARGUMENT);
				}
				safe_free(localFile);
				safe_free(remoteFile);
			}
			else
			{
				msg.SetVariable(VID_RCC, RCC_INCOMPATIBLE_OPERATION);
			}
		}
		else
		{
			msg.SetVariable(VID_RCC, RCC_ACCESS_DENIED);
			WriteAuditLog(AUDIT_OBJECTS, FALSE, m_dwUserId, m_workstation, nodeId, _T("Access denied on file upload"));
		}
	}
	else
	{
		msg.SetVariable(VID_RCC, RCC_INVALID_OBJECT_ID);
	}

	sendMessage(&msg);
}


//
// Send to client list of files in server's file store
//

void ClientSession::listServerFileStore(CSCPMessage *request)
{
	CSCPMessage msg;
	TCHAR path[MAX_PATH];

	msg.SetId(request->GetId());
	msg.SetCode(CMD_REQUEST_COMPLETED);

	_tcscpy(path, g_szDataDir);
	_tcscat(path, DDIR_FILES);
	_TDIR *dir = _topendir(path);
	if (dir != NULL)
	{
		_tcscat(path, FS_PATH_SEPARATOR);
		int pos = (int)_tcslen(path);

		struct _tdirent *d;
#ifdef _WIN32
		struct _stat st;
#else
		struct stat st;
#endif
		UINT32 count = 0, varId = VID_INSTANCE_LIST_BASE;
		while((d = _treaddir(dir)) != NULL)
		{
			if (_tcscmp(d->d_name, _T(".")) && _tcscmp(d->d_name, _T("..")))
			{
				nx_strncpy(&path[pos], d->d_name, MAX_PATH - pos);
				if (_tstat(path, &st) == 0)
				{
					if (S_ISREG(st.st_mode))
					{
						msg.SetVariable(varId++, d->d_name);
						msg.SetVariable(varId++, (QWORD)st.st_size);
						msg.SetVariable(varId++, (QWORD)st.st_mtime);
						varId += 7;
						count++;
					}
				}
			}
		}
		_tclosedir(dir);
		msg.SetVariable(VID_INSTANCE_COUNT, count);
		msg.SetVariable(VID_RCC, RCC_SUCCESS);
	}
	else
	{
		msg.SetVariable(VID_RCC, RCC_IO_ERROR);
	}

	sendMessage(&msg);
}


//
// Open server console
//

void ClientSession::openConsole(UINT32 rqId)
{
	CSCPMessage msg;

	msg.SetId(rqId);
	msg.SetCode(CMD_REQUEST_COMPLETED);

	if (m_dwSystemAccess & SYSTEM_ACCESS_SERVER_CONSOLE)
	{
		m_dwFlags |= CSF_CONSOLE_OPEN;
		m_console = (CONSOLE_CTX)malloc(sizeof(struct __console_ctx));
		m_console->hSocket = -1;
		m_console->socketMutex = INVALID_MUTEX_HANDLE;
		m_console->pMsg = new CSCPMessage;
		m_console->pMsg->SetCode(CMD_ADM_MESSAGE);
		m_console->session = this;
      m_console->output = NULL;
		msg.SetVariable(VID_RCC, RCC_SUCCESS);
	}
	else
	{
		msg.SetVariable(VID_RCC, RCC_ACCESS_DENIED);
	}

	sendMessage(&msg);
}

/**
 * Close server console
 */
void ClientSession::closeConsole(UINT32 rqId)
{
	CSCPMessage msg;

	msg.SetId(rqId);
	msg.SetCode(CMD_REQUEST_COMPLETED);

	if (m_dwSystemAccess & SYSTEM_ACCESS_SERVER_CONSOLE)
	{
		if (m_dwFlags & CSF_CONSOLE_OPEN)
		{
			m_dwFlags &= ~CSF_CONSOLE_OPEN;
			delete m_console->pMsg;
			safe_free_and_null(m_console);
			msg.SetVariable(VID_RCC, RCC_SUCCESS);
		}
		else
		{
			msg.SetVariable(VID_RCC, RCC_OUT_OF_STATE_REQUEST);
		}
	}
	else
	{
		msg.SetVariable(VID_RCC, RCC_ACCESS_DENIED);
	}

	sendMessage(&msg);
}


//
// Process console command
//

void ClientSession::processConsoleCommand(CSCPMessage *request)
{
	CSCPMessage msg;

	msg.SetCode(CMD_REQUEST_COMPLETED);
	msg.SetId(request->GetId());

	if ((m_dwSystemAccess & SYSTEM_ACCESS_SERVER_CONSOLE) && (m_dwFlags & CSF_CONSOLE_OPEN))
	{
		TCHAR command[256];
		request->GetVariableStr(VID_COMMAND, command, 256);
		int rc = ProcessConsoleCommand(command, m_console);
      switch(rc)
      {
         case CMD_EXIT_SHUTDOWN:
            InitiateShutdown();
            break;
         case CMD_EXIT_CLOSE_SESSION:
				msg.setEndOfSequence();
				break;
         default:
            break;
      }
		msg.SetVariable(VID_RCC, RCC_SUCCESS);
	}
	else
	{
		msg.SetVariable(VID_RCC, RCC_ACCESS_DENIED);
	}

	sendMessage(&msg);
}


//
// Get VLANs configured on device
//

void ClientSession::getVlans(CSCPMessage *request)
{
	CSCPMessage msg;

	msg.SetCode(CMD_REQUEST_COMPLETED);
	msg.SetId(request->GetId());

	NetObj *object = FindObjectById(request->GetVariableLong(VID_OBJECT_ID));
	if (object != NULL)
	{
		if (object->checkAccessRights(m_dwUserId, OBJECT_ACCESS_READ))
		{
			if (object->Type() == OBJECT_NODE)
			{
				VlanList *vlans = ((Node *)object)->getVlans();
				if (vlans != NULL)
				{
					vlans->fillMessage(&msg);
					vlans->decRefCount();
					msg.SetVariable(VID_RCC, RCC_SUCCESS);
				}
				else
				{
					msg.SetVariable(VID_RCC, RCC_RESOURCE_NOT_AVAILABLE);
				}
			}
			else
			{
				msg.SetVariable(VID_RCC, RCC_INCOMPATIBLE_OPERATION);
			}
		}
		else
		{
			msg.SetVariable(VID_RCC, RCC_ACCESS_DENIED);
		}
	}
	else
	{
		msg.SetVariable(VID_RCC, RCC_INVALID_OBJECT_ID);
	}

	sendMessage(&msg);
}

/**
 * Receive file from client
 */
void ClientSession::receiveFile(CSCPMessage *request)
{
   CSCPMessage msg;

   // Prepare response message
   msg.SetCode(CMD_REQUEST_COMPLETED);
   msg.SetId(request->GetId());

	if (m_dwSystemAccess & SYSTEM_ACCESS_MANAGE_FILES)
   {
		TCHAR fileName[MAX_PATH];

      request->GetVariableStr(VID_FILE_NAME, fileName, MAX_PATH);
      const TCHAR *cleanFileName = GetCleanFileName(fileName);

      // Prepare for file receive
      if (m_hCurrFile == -1)
      {
         _tcscpy(m_szCurrFileName, g_szDataDir);
			_tcscat(m_szCurrFileName, DDIR_FILES);
         _tcscat(m_szCurrFileName, FS_PATH_SEPARATOR);
         _tcscat(m_szCurrFileName, cleanFileName);
         m_hCurrFile = _topen(m_szCurrFileName, O_CREAT | O_TRUNC | O_WRONLY | O_BINARY, S_IRUSR | S_IWUSR);
         if (m_hCurrFile != -1)
         {
            m_dwFileRqId = request->GetId();
            m_dwUploadCommand = CMD_UPLOAD_FILE;
            msg.SetVariable(VID_RCC, RCC_SUCCESS);
            WriteAuditLog(AUDIT_SYSCFG, TRUE, m_dwUserId, m_workstation, 0,
               _T("Started upload of file \"%s\" to server"), fileName);
         }
         else
         {
            msg.SetVariable(VID_RCC, RCC_IO_ERROR);
         }
      }
      else
      {
         msg.SetVariable(VID_RCC, RCC_RESOURCE_BUSY);
      }
   }
   else
   {
      msg.SetVariable(VID_RCC, RCC_ACCESS_DENIED);
   }

   // Send response
   sendMessage(&msg);
}


//
// Delete file in store
//

void ClientSession::deleteFile(CSCPMessage *request)
{
   CSCPMessage msg;

   // Prepare response message
   msg.SetCode(CMD_REQUEST_COMPLETED);
   msg.SetId(request->GetId());

	if (m_dwSystemAccess & SYSTEM_ACCESS_MANAGE_FILES)
   {
		TCHAR fileName[MAX_PATH];

      request->GetVariableStr(VID_FILE_NAME, fileName, MAX_PATH);
      const TCHAR *cleanFileName = GetCleanFileName(fileName);

      _tcscpy(fileName, g_szDataDir);
		_tcscat(fileName, DDIR_FILES);
      _tcscat(fileName, FS_PATH_SEPARATOR);
      _tcscat(fileName, cleanFileName);
      if (_tunlink(fileName) == 0)
      {
         msg.SetVariable(VID_RCC, RCC_SUCCESS);
      }
      else
      {
         msg.SetVariable(VID_RCC, RCC_IO_ERROR);
      }
   }
   else
   {
      msg.SetVariable(VID_RCC, RCC_ACCESS_DENIED);
   }

   // Send response
   sendMessage(&msg);
}


//
// Execute report
//

void ClientSession::executeReport(CSCPMessage *request)
{
	CSCPMessage msg;

	msg.SetCode(CMD_REQUEST_COMPLETED);
	msg.SetId(request->GetId());

	NetObj *object = FindObjectById(request->GetVariableLong(VID_OBJECT_ID));
	if (object != NULL)
	{
		if (object->checkAccessRights(m_dwUserId, OBJECT_ACCESS_CONTROL))
		{
			if (object->Type() == OBJECT_REPORT)
			{
				StringMap *parameters = new StringMap;

				int count = request->GetVariableLong(VID_NUM_PARAMETERS);
				UINT32 varId = VID_PARAM_LIST_BASE;
				for(int i = 0; i < count; i++)
				{
					TCHAR *name = request->GetVariableStr(varId++);
					TCHAR *value = request->GetVariableStr(varId++);
					parameters->setPreallocated(name, value);
				}

				UINT32 jobId = ((Report *)object)->execute(parameters, m_dwUserId);
				msg.SetVariable(VID_RCC, RCC_SUCCESS);
				msg.SetVariable(VID_JOB_ID, jobId);
			}
			else
			{
				msg.SetVariable(VID_RCC, RCC_INCOMPATIBLE_OPERATION);
			}
		}
		else
		{
			msg.SetVariable(VID_RCC, RCC_ACCESS_DENIED);
		}
	}
	else
	{
		msg.SetVariable(VID_RCC, RCC_INVALID_OBJECT_ID);
	}

	sendMessage(&msg);
}


//
// Get report execution results
//

void ClientSession::getReportResults(CSCPMessage *request)
{
	CSCPMessage msg;

	msg.SetCode(CMD_REQUEST_COMPLETED);
	msg.SetId(request->GetId());

	NetObj *object = FindObjectById(request->GetVariableLong(VID_OBJECT_ID));
	if (object != NULL)
	{
		if (object->checkAccessRights(m_dwUserId, OBJECT_ACCESS_READ))
		{
			if (object->Type() == OBJECT_REPORT)
			{
				DB_HANDLE hdb = DBConnectionPoolAcquireConnection();
				DB_STATEMENT hStmt = DBPrepare(hdb, _T("SELECT job_id,generated FROM report_results WHERE report_id=?"));
				if (hStmt != NULL)
				{
					DBBind(hStmt, 1, DB_SQLTYPE_INTEGER, object->Id());
					DB_RESULT hResult = DBSelectPrepared(hStmt);
					if (hResult != NULL)
					{
						int count = DBGetNumRows(hResult);
						msg.SetVariable(VID_NUM_ROWS, (UINT32)count);

						UINT32 varId = VID_ROW_DATA_BASE;
						for(int i = 0; i < count; i++)
						{
							msg.SetVariable(varId++, DBGetFieldULong(hResult, i, 0));
							msg.SetVariable(varId++, DBGetFieldULong(hResult, i, 1));
							varId += 8;
						}
						DBFreeResult(hResult);
					}
					else
					{
						msg.SetVariable(VID_RCC, RCC_DB_FAILURE);
					}
					DBFreeStatement(hStmt);
				}
				else
				{
					msg.SetVariable(VID_RCC, RCC_DB_FAILURE);
				}
				DBConnectionPoolReleaseConnection(hdb);
			}
			else
			{
				msg.SetVariable(VID_RCC, RCC_INCOMPATIBLE_OPERATION);
			}
		}
		else
		{
			msg.SetVariable(VID_RCC, RCC_ACCESS_DENIED);
		}
	}
	else
	{
		msg.SetVariable(VID_RCC, RCC_INVALID_OBJECT_ID);
	}

	sendMessage(&msg);
}


//
// Delete report execution results
//

void ClientSession::deleteReportResults(CSCPMessage *request)
{
	CSCPMessage msg;

	msg.SetCode(CMD_REQUEST_COMPLETED);
	msg.SetId(request->GetId());

	NetObj *object = FindObjectById(request->GetVariableLong(VID_OBJECT_ID));
	if (object != NULL)
	{
		if (object->checkAccessRights(m_dwUserId, OBJECT_ACCESS_CONTROL))
		{
			if (object->Type() == OBJECT_REPORT)
			{
				DB_HANDLE hdb = DBConnectionPoolAcquireConnection();
				DB_STATEMENT hStmt = DBPrepare(hdb, _T("DELETE FROM report_results WHERE report_id=? AND job_id=?"));
				if (hStmt != NULL)
				{
					DBBind(hStmt, 1, DB_SQLTYPE_INTEGER, object->Id());
					int count = request->GetVariableLong(VID_NUM_RESULTS);
					if (count > 0)
					{
						UINT32 *idList = (UINT32 *)malloc(sizeof(UINT32) * count);
						request->GetVariableInt32Array(VID_RESULT_ID_LIST, (UINT32)count, idList);
						for(int i = 0; i < count; i++)
						{
							DBBind(hStmt, 2, DB_SQLTYPE_INTEGER, idList[i]);
							if (DBExecute(hStmt))
							{
								TCHAR fileName[MAX_PATH];

								ReportJob::buildDataFileName(idList[i], NULL, fileName, MAX_PATH);
								_tremove(fileName);
								ReportJob::buildDataFileName(idList[i], _T(".pdf"), fileName, MAX_PATH);
								_tremove(fileName);
								ReportJob::buildDataFileName(idList[i], _T(".html"), fileName, MAX_PATH);  /* FIXME: is it really .html? */
								_tremove(fileName);
							}
						}
						free(idList);
					}
					DBFreeStatement(hStmt);
					msg.SetVariable(VID_RCC, RCC_SUCCESS);
				}
				else
				{
					msg.SetVariable(VID_RCC, RCC_DB_FAILURE);
				}
				DBConnectionPoolReleaseConnection(hdb);
			}
			else
			{
				msg.SetVariable(VID_RCC, RCC_INCOMPATIBLE_OPERATION);
			}
		}
		else
		{
			msg.SetVariable(VID_RCC, RCC_ACCESS_DENIED);
		}
	}
	else
	{
		msg.SetVariable(VID_RCC, RCC_INVALID_OBJECT_ID);
	}

	sendMessage(&msg);
}


//
// Render report execution results into document
//

void ClientSession::renderReport(CSCPMessage *request)
{
	CSCPMessage msg;

	msg.SetCode(CMD_REQUEST_COMPLETED);
	msg.SetId(request->GetId());

	UINT32 jobId = request->GetVariableLong(VID_JOB_ID);
	UINT32 format = request->GetVariableLong(VID_RENDER_FORMAT);

	TCHAR reportFileName[MAX_PATH];
	TCHAR outputFileName[MAX_PATH];

	ReportJob::buildDataFileName(jobId, NULL, reportFileName, MAX_PATH);
	ReportJob::buildDataFileName(jobId, _T(".pdf"), outputFileName, MAX_PATH);

   // TODO: add type handling
	TCHAR buffer[1024];
	_sntprintf(buffer, 1024, _T("\"%s\" -cp \"%s") FS_PATH_SEPARATOR _T("report-generator.jar\" org.netxms.report.Exporter \"%s\" \"%s\""),
			g_szJavaPath,
			g_szJavaLibDir,
			reportFileName,
			outputFileName);

#ifdef _WIN32
	STARTUPINFO si;
	PROCESS_INFORMATION pi;

   memset(&si, 0, sizeof(STARTUPINFO));
   si.cb = sizeof(STARTUPINFO);
   si.dwFlags = 0;

	int ret = 127;
	if (CreateProcess(NULL, buffer, NULL, NULL, FALSE, 0, NULL, NULL, &si, &pi))
	{
		WaitForSingleObject(pi.hProcess, INFINITE);
		DWORD ec;
		GetExitCodeProcess(pi.hProcess, &ec);
		ret = (int)ec;
		CloseHandle(pi.hThread);
		CloseHandle(pi.hProcess);
	}
#else
	int ret = _tsystem(buffer);
#endif

	if (ret == 0)
	{
		msg.SetVariable(VID_RCC, RCC_SUCCESS);
	}
	else
	{
		msg.SetVariable(VID_RCC, RCC_IO_ERROR);
	}
	sendMessage(&msg);

	if (ret == 0)
	{
		sendFile(outputFileName, request->GetId(), 0);
	}
}


//
// Get network path between two nodes
//

void ClientSession::getNetworkPath(CSCPMessage *request)
{
	CSCPMessage msg;

	msg.SetCode(CMD_REQUEST_COMPLETED);
	msg.SetId(request->GetId());

	NetObj *node1 = FindObjectById(request->GetVariableLong(VID_SOURCE_OBJECT_ID));
	NetObj *node2 = FindObjectById(request->GetVariableLong(VID_DESTINATION_OBJECT_ID));

	if ((node1 != NULL) && (node2 != NULL))
	{
		if (node1->checkAccessRights(m_dwUserId, OBJECT_ACCESS_READ) &&
		    node2->checkAccessRights(m_dwUserId, OBJECT_ACCESS_READ))
		{
			if ((node1->Type() == OBJECT_NODE) && (node2->Type() == OBJECT_NODE))
			{
				NetworkPath *path = TraceRoute((Node *)node1, (Node *)node2);
				if (path != NULL)
				{
					msg.SetVariable(VID_RCC, RCC_SUCCESS);
					path->fillMessage(&msg);
					delete path;
				}
				else
				{
					msg.SetVariable(VID_RCC, RCC_INTERNAL_ERROR);
				}
			}
			else
			{
				msg.SetVariable(VID_RCC, RCC_INCOMPATIBLE_OPERATION);
			}
		}
		else
		{
			msg.SetVariable(VID_RCC, RCC_ACCESS_DENIED);
		}
	}
	else
	{
		msg.SetVariable(VID_RCC, RCC_INVALID_OBJECT_ID);
	}

	sendMessage(&msg);
}

/**
 * Get physical components of the node
 */
void ClientSession::getNodeComponents(CSCPMessage *request)
{
   CSCPMessage msg;

   // Prepare response message
   msg.SetCode(CMD_REQUEST_COMPLETED);
   msg.SetId(request->GetId());

   // Get node id and check object class and access rights
   Node *node = (Node *)FindObjectById(request->GetVariableLong(VID_OBJECT_ID), OBJECT_NODE);
   if (node != NULL)
   {
      if (node->checkAccessRights(m_dwUserId, OBJECT_ACCESS_READ))
      {
			ComponentTree *components = node->getComponents();
			if (components != NULL)
			{
				msg.SetVariable(VID_RCC, RCC_SUCCESS);
				components->fillMessage(&msg, VID_COMPONENT_LIST_BASE);
				components->decRefCount();
			}
			else
			{
				msg.SetVariable(VID_RCC, RCC_NO_COMPONENT_DATA);
			}
      }
      else
      {
         msg.SetVariable(VID_RCC, RCC_ACCESS_DENIED);
      }
   }
   else  // No object with given ID
   {
      msg.SetVariable(VID_RCC, RCC_INVALID_OBJECT_ID);
   }

   // Send response
   sendMessage(&msg);
}

/**
 * Get list of software packages installed on node
 */
void ClientSession::getNodeSoftware(CSCPMessage *request)
{
   CSCPMessage msg;

   // Prepare response message
   msg.SetCode(CMD_REQUEST_COMPLETED);
   msg.SetId(request->GetId());

   // Get node id and check object class and access rights
   Node *node = (Node *)FindObjectById(request->GetVariableLong(VID_OBJECT_ID), OBJECT_NODE);
   if (node != NULL)
   {
      if (node->checkAccessRights(m_dwUserId, OBJECT_ACCESS_READ))
      {
			node->writePackageListToMessage(&msg);
      }
      else
      {
         msg.SetVariable(VID_RCC, RCC_ACCESS_DENIED);
      }
   }
   else  // No object with given ID
   {
      msg.SetVariable(VID_RCC, RCC_INVALID_OBJECT_ID);
   }

   // Send response
   sendMessage(&msg);
}

/**
 * Get list of Windows performance objects supported by node
 */
void ClientSession::getWinPerfObjects(CSCPMessage *request)
{
   CSCPMessage msg;

   // Prepare response message
   msg.SetCode(CMD_REQUEST_COMPLETED);
   msg.SetId(request->GetId());

   // Get node id and check object class and access rights
   Node *node = (Node *)FindObjectById(request->GetVariableLong(VID_OBJECT_ID), OBJECT_NODE);
   if (node != NULL)
   {
      if (node->checkAccessRights(m_dwUserId, OBJECT_ACCESS_READ))
      {
			node->writeWinPerfObjectsToMessage(&msg);
      }
      else
      {
         msg.SetVariable(VID_RCC, RCC_ACCESS_DENIED);
      }
   }
   else  // No object with given ID
   {
      msg.SetVariable(VID_RCC, RCC_INVALID_OBJECT_ID);
   }

   // Send response
   sendMessage(&msg);
}

/**
 * Get threshold summary for underlying data collection targets
 */
void ClientSession::getThresholdSummary(CSCPMessage *request)
{
   CSCPMessage msg;

   // Prepare response message
   msg.SetCode(CMD_REQUEST_COMPLETED);
   msg.SetId(request->GetId());

   // Get object id and check object class and access rights
   NetObj *object = FindObjectById(request->GetVariableLong(VID_OBJECT_ID));
   if (object != NULL)
   {
      if (object->checkAccessRights(m_dwUserId, OBJECT_ACCESS_READ))
      {
			if (object->showThresholdSummary())
			{
				ObjectArray<DataCollectionTarget> *targets = new ObjectArray<DataCollectionTarget>();
				object->addChildDCTargetsToList(targets, m_dwUserId);
				UINT32 varId = VID_THRESHOLD_BASE;
				for(int i = 0; i < targets->size(); i++)
				{
					if (targets->get(i)->checkAccessRights(m_dwUserId, OBJECT_ACCESS_READ))
						varId = targets->get(i)->getThresholdSummary(&msg, varId);
					targets->get(i)->decRefCount();
				}
				delete targets;
			}
			else
			{
	         msg.SetVariable(VID_RCC, RCC_INCOMPATIBLE_OPERATION);
			}
      }
      else
      {
         msg.SetVariable(VID_RCC, RCC_ACCESS_DENIED);
      }
   }
   else  // No object with given ID
   {
      msg.SetVariable(VID_RCC, RCC_INVALID_OBJECT_ID);
   }

   // Send response
   sendMessage(&msg);
}

/**
 * List configured mapping tables
 */
void ClientSession::listMappingTables(CSCPMessage *request)
{
   CSCPMessage msg;

   // Prepare response message
   msg.SetCode(CMD_REQUEST_COMPLETED);
   msg.SetId(request->GetId());

	if (m_dwSystemAccess & SYSTEM_ACCESS_MANAGE_MAPPING_TBLS)
	{
		msg.SetVariable(VID_RCC, ListMappingTables(&msg));
	}
	else
	{
		msg.SetVariable(VID_RCC, RCC_ACCESS_DENIED);
	}

   // Send response
   sendMessage(&msg);
}

/**
 * Get content of specific mapping table
 */
void ClientSession::getMappingTable(CSCPMessage *request)
{
   CSCPMessage msg;

   // Prepare response message
   msg.SetCode(CMD_REQUEST_COMPLETED);
   msg.SetId(request->GetId());
	msg.SetVariable(VID_RCC, GetMappingTable((LONG)request->GetVariableLong(VID_MAPPING_TABLE_ID), &msg));

   // Send response
   sendMessage(&msg);
}

/**
 * Create or update mapping table
 */
void ClientSession::updateMappingTable(CSCPMessage *request)
{
   CSCPMessage msg;

   // Prepare response message
   msg.SetCode(CMD_REQUEST_COMPLETED);
   msg.SetId(request->GetId());

	if (m_dwSystemAccess & SYSTEM_ACCESS_MANAGE_MAPPING_TBLS)
	{
		LONG id;
		msg.SetVariable(VID_RCC, UpdateMappingTable(request, &id));
		msg.SetVariable(VID_MAPPING_TABLE_ID, (UINT32)id);
	}
	else
	{
		msg.SetVariable(VID_RCC, RCC_ACCESS_DENIED);
	}

   // Send response
   sendMessage(&msg);
}

/**
 * Delete mapping table
 */
void ClientSession::deleteMappingTable(CSCPMessage *request)
{
   CSCPMessage msg;

   // Prepare response message
   msg.SetCode(CMD_REQUEST_COMPLETED);
   msg.SetId(request->GetId());

	if (m_dwSystemAccess & SYSTEM_ACCESS_MANAGE_MAPPING_TBLS)
	{
		msg.SetVariable(VID_RCC, DeleteMappingTable((LONG)request->GetVariableLong(VID_MAPPING_TABLE_ID)));
	}
	else
	{
		msg.SetVariable(VID_RCC, RCC_ACCESS_DENIED);
	}

   // Send response
   sendMessage(&msg);
}

/**
 * Get list of wireless stations registered on controller
 */
void ClientSession::getWirelessStations(CSCPMessage *request)
{
   CSCPMessage msg;

   // Prepare response message
   msg.SetCode(CMD_REQUEST_COMPLETED);
   msg.SetId(request->GetId());

   // Get object id and check object class and access rights
	Node *node = (Node *)FindObjectById(request->GetVariableLong(VID_OBJECT_ID), OBJECT_NODE);
   if (node != NULL)
   {
      if (node->checkAccessRights(m_dwUserId, OBJECT_ACCESS_READ))
      {
			if (node->isWirelessController())
			{
				node->writeWsListToMessage(&msg);
	         msg.SetVariable(VID_RCC, RCC_SUCCESS);
			}
			else
			{
	         msg.SetVariable(VID_RCC, RCC_INCOMPATIBLE_OPERATION);
			}
      }
      else
      {
         msg.SetVariable(VID_RCC, RCC_ACCESS_DENIED);
      }
   }
   else  // No object with given ID
   {
      msg.SetVariable(VID_RCC, RCC_INVALID_OBJECT_ID);
   }

   // Send response
   sendMessage(&msg);
}

/**
 * Get list of configured DCI summary tables
 */
void ClientSession::getSummaryTables(UINT32 rqId)
{
   CSCPMessage msg;

   // Prepare response message
   msg.SetCode(CMD_REQUEST_COMPLETED);
   msg.SetId(rqId);

   DB_HANDLE hdb = DBConnectionPoolAcquireConnection();
   DB_RESULT hResult = DBSelect(hdb, _T("SELECT id,menu_path,title,flags FROM dci_summary_tables"));
   if (hResult != NULL)
   {
      TCHAR buffer[256];
      int count = DBGetNumRows(hResult);
      msg.SetVariable(VID_NUM_ELEMENTS, (UINT32)count);
      UINT32 varId = VID_ELEMENT_LIST_BASE;
      for(int i = 0; i < count; i++)
      {
         msg.SetVariable(varId++, (UINT32)DBGetFieldLong(hResult, i, 0));
         msg.SetVariable(varId++, DBGetField(hResult, i, 1, buffer, 256));
         msg.SetVariable(varId++, DBGetField(hResult, i, 2, buffer, 256));
         msg.SetVariable(varId++, (UINT32)DBGetFieldLong(hResult, i, 3));
         varId += 6;
      }
      DBFreeResult(hResult);
   }
	else
	{
		msg.SetVariable(VID_RCC, RCC_ACCESS_DENIED);
	}
   DBConnectionPoolReleaseConnection(hdb);

   // Send response
   sendMessage(&msg);
}

/**
 * Get details of DCI summary table
 */
void ClientSession::getSummaryTableDetails(CSCPMessage *request)
{
   CSCPMessage msg;

   // Prepare response message
   msg.SetCode(CMD_REQUEST_COMPLETED);
   msg.SetId(request->GetId());

	if (m_dwSystemAccess & SYSTEM_ACCESS_MANAGE_SUMMARY_TBLS)
	{
      LONG id = (LONG)request->GetVariableLong(VID_SUMMARY_TABLE_ID);
      DB_HANDLE hdb = DBConnectionPoolAcquireConnection();
      DB_STATEMENT hStmt = DBPrepare(hdb, _T("SELECT menu_path,title,node_filter,flags,columns FROM dci_summary_tables WHERE id=?"));
      if (hStmt != NULL)
      {
         DBBind(hStmt, 1, DB_SQLTYPE_INTEGER, id);
         DB_RESULT hResult = DBSelectPrepared(hStmt);
         if (hResult != NULL)
         {
            if (DBGetNumRows(hResult) > 0)
            {
               TCHAR buffer[256];
               msg.SetVariable(VID_SUMMARY_TABLE_ID, (UINT32)id);
               msg.SetVariable(VID_MENU_PATH, DBGetField(hResult, 0, 0, buffer, 256));
               msg.SetVariable(VID_TITLE, DBGetField(hResult, 0, 1, buffer, 256));
               TCHAR *tmp = DBGetField(hResult, 0, 2, NULL, 0);
               if (tmp != NULL)
               {
                  msg.SetVariable(VID_FILTER, tmp);
                  free(tmp);
               }
               msg.SetVariable(VID_FLAGS, DBGetFieldULong(hResult, 0, 3));
               tmp = DBGetField(hResult, 0, 4, NULL, 0);
               if (tmp != NULL)
               {
                  msg.SetVariable(VID_COLUMNS, tmp);
                  free(tmp);
               }
            }
            else
            {
               msg.SetVariable(VID_RCC, RCC_INVALID_SUMMARY_TABLE_ID);
            }
            DBFreeResult(hResult);
         }
         else
         {
            msg.SetVariable(VID_RCC, RCC_DB_FAILURE);
         }
         DBFreeStatement(hStmt);
      }
      else
      {
         msg.SetVariable(VID_RCC, RCC_DB_FAILURE);
      }
      DBConnectionPoolReleaseConnection(hdb);
	}
	else
	{
		msg.SetVariable(VID_RCC, RCC_ACCESS_DENIED);
	}

   // Send response
   sendMessage(&msg);
}

/**
 * Modify DCI summary table
 */
void ClientSession::modifySummaryTable(CSCPMessage *request)
{
   CSCPMessage msg;

   // Prepare response message
   msg.SetCode(CMD_REQUEST_COMPLETED);
   msg.SetId(request->GetId());

	if (m_dwSystemAccess & SYSTEM_ACCESS_MANAGE_SUMMARY_TBLS)
	{
		LONG id;
		msg.SetVariable(VID_RCC, ModifySummaryTable(request, &id));
		msg.SetVariable(VID_SUMMARY_TABLE_ID, (UINT32)id);
	}
	else
	{
		msg.SetVariable(VID_RCC, RCC_ACCESS_DENIED);
	}

   // Send response
   sendMessage(&msg);
}

/**
 * Delete DCI summary table
 */
void ClientSession::deleteSummaryTable(CSCPMessage *request)
{
   CSCPMessage msg;

   // Prepare response message
   msg.SetCode(CMD_REQUEST_COMPLETED);
   msg.SetId(request->GetId());

	if (m_dwSystemAccess & SYSTEM_ACCESS_MANAGE_SUMMARY_TBLS)
	{
		msg.SetVariable(VID_RCC, DeleteSummaryTable((LONG)request->GetVariableLong(VID_SUMMARY_TABLE_ID)));
	}
	else
	{
		msg.SetVariable(VID_RCC, RCC_ACCESS_DENIED);
	}

   // Send response
   sendMessage(&msg);
}

/**
 * Query DCI summary table
 */
void ClientSession::querySummaryTable(CSCPMessage *request)
{
   CSCPMessage msg;

   // Prepare response message
   msg.SetCode(CMD_REQUEST_COMPLETED);
   msg.SetId(request->GetId());

   UINT32 rcc;
   Table *result = QuerySummaryTable((LONG)request->GetVariableLong(VID_SUMMARY_TABLE_ID),
                                      request->GetVariableLong(VID_OBJECT_ID),
                                      m_dwUserId, &rcc);
   if (result != NULL)
   {
      msg.SetVariable(VID_RCC, RCC_SUCCESS);
      result->fillMessage(msg, 0, -1);
      delete result;
   }
   else
   {
      msg.SetVariable(VID_RCC, rcc);
   }

   // Send response
   sendMessage(&msg);
}

/**
 * Forward event to Reporting Server
 */
void ClientSession::forwardToReportingServer(CSCPMessage *request)
{
   CSCPMessage *msg = NULL;

   if (checkSysAccessRights(SYSTEM_ACCESS_REPORTING_SERVER))
   {
      TCHAR buffer[256];
	   debugPrintf(7, _T("RS: Forwarding message %s"), NXCPMessageCodeName(request->GetCode(), buffer));

	   request->SetVariable(VID_USER_NAME, getUserName());
	   msg = ForwardMessageToReportingServer(request, this);
	   if (msg == NULL)
	   {
		  msg = new CSCPMessage();
		  msg->SetCode(CMD_REQUEST_COMPLETED);
		  msg->SetId(request->GetId());
		  msg->SetVariable(VID_RCC, RCC_COMM_FAILURE);
	   }
   }
   else
   {
	   WriteAuditLog(AUDIT_SECURITY, FALSE, m_dwUserId, m_workstation, 0, _T("Reporting server access denied"));
	   msg = new CSCPMessage();
	   msg->SetCode(CMD_REQUEST_COMPLETED);
	   msg->SetId(request->GetId());
	   msg->SetVariable(VID_RCC, RCC_ACCESS_DENIED);
   }

   sendMessage(msg);
   delete msg;
}

/**
 * Get address map for a subnet
 */
void ClientSession::getSubnetAddressMap(CSCPMessage *request)
{
   CSCPMessage msg;

   // Prepare response message
   msg.SetCode(CMD_REQUEST_COMPLETED);
   msg.SetId(request->GetId());

   // Get node id and check object class and access rights
   Subnet *subnet = (Subnet *)FindObjectById(request->GetVariableLong(VID_OBJECT_ID), OBJECT_SUBNET);
   if (subnet != NULL)
   {
      if (subnet->checkAccessRights(m_dwUserId, OBJECT_ACCESS_READ))
      {
         int length;
         UINT32 *map = subnet->buildAddressMap(&length);
			if (map != NULL)
			{
				msg.SetVariable(VID_RCC, RCC_SUCCESS);
            msg.SetVariableToInt32Array(VID_ADDRESS_MAP, (UINT32)length, map);
            free(map);
			}
			else
			{
				msg.SetVariable(VID_RCC, RCC_INTERNAL_ERROR);
			}
      }
      else
      {
         msg.SetVariable(VID_RCC, RCC_ACCESS_DENIED);
      }
   }
   else  // No object with given ID
   {
      msg.SetVariable(VID_RCC, RCC_INVALID_OBJECT_ID);
   }

   // Send response
   sendMessage(&msg);
}<|MERGE_RESOLUTION|>--- conflicted
+++ resolved
@@ -9282,11 +9282,7 @@
 /**
  * Save graph
  */
-<<<<<<< HEAD
-void ClientSession::SaveGraph(CSCPMessage *pRequest)
-=======
 void ClientSession::saveGraph(CSCPMessage *pRequest)
->>>>>>> 5cc458cb
 {
    CSCPMessage msg;
 	BOOL bNew, bSuccess;
