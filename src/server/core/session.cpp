--- conflicted
+++ resolved
@@ -3633,11 +3633,7 @@
 		case DB_SYNTAX_PGSQL:
 		case DB_SYNTAX_SQLITE:
 			_sntprintf(query, 1024,
-<<<<<<< HEAD
-                    _T("SELECT TOP %d d.tdata_timestamp, r.value FROM tdata_%d d")
-=======
                     _T("SELECT d.tdata_timestamp, r.value FROM tdata_%d d")
->>>>>>> ec61fba9
                     _T("   INNER JOIN tdata_records_%d rec ON rec.record_id=d.record_id ")
                     _T("   INNER JOIN tdata_rows_%d r ON r.row_id=rec.row_id ")
                     _T("WHERE d.item_id=? AND rec.instance=? AND r.column_id=? %s ")
@@ -3646,11 +3642,7 @@
 			break;
 		case DB_SYNTAX_DB2:
 			_sntprintf(query, 1024,
-<<<<<<< HEAD
-                    _T("SELECT TOP %d d.tdata_timestamp, r.value FROM tdata_%d d")
-=======
                     _T("SELECT d.tdata_timestamp, r.value FROM tdata_%d d")
->>>>>>> ec61fba9
                     _T("   INNER JOIN tdata_records_%d rec ON rec.record_id=d.record_id ")
                     _T("   INNER JOIN tdata_rows_%d r ON r.row_id=rec.row_id ")
                     _T("WHERE d.item_id=? AND rec.instance=? AND r.column_id=? %s ")
