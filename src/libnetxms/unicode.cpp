--- conflicted
+++ resolved
@@ -124,11 +124,8 @@
    return rc;
 }
 
-<<<<<<< HEAD
 #if !UNICODE_UCS2 || !HAVE_WCSLEN
 
-=======
->>>>>>> e8b2f05d
 /**
  * Calculate length of wide character string
  */
@@ -144,11 +141,8 @@
 
 #endif
 
-<<<<<<< HEAD
 #if !UNICODE_UCS2 || !HAVE_WCSDUP
 
-=======
->>>>>>> e8b2f05d
 /**
  * Duplicate wide character string
  */
@@ -159,11 +153,8 @@
 
 #endif
 
-<<<<<<< HEAD
 #if !UNICODE_UCS2 || !HAVE_WCSNCPY
 
-=======
->>>>>>> e8b2f05d
 /**
  * Copy wide character string with length limitation
  */
@@ -181,10 +172,10 @@
 #endif
 
 /**
- * Convert UNICODE string to single-byte string
+ * Convert UNICODE string to single-byte string using simple byte copy (works for ASCII only)
  */
 inline int WideCharToMultiByteSimpleCopy(int iCodePage, DWORD dwFlags, const WCHAR *pWideCharStr,
-   int cchWideChar, char *pByteStr, int cchByteChar, char *pDefaultChar, BOOL *pbUsedDefChar)
+                                         int cchWideChar, char *pByteStr, int cchByteChar, char *pDefaultChar, BOOL *pbUsedDefChar)
 {
    const WCHAR *pSrc;
    char *pDest;
@@ -200,8 +191,11 @@
    return iSize;
 }
 
+/**
+ * Convert UNICODE string to single-byte string using iconv
+ */
 inline int WideCharToMultiByteIconv(int iCodePage, DWORD dwFlags, const WCHAR *pWideCharStr, int cchWideChar,
-   char *pByteStr, int cchByteChar, char *pDefaultChar, BOOL *pbUsedDefChar)
+                                    char *pByteStr, int cchByteChar, char *pDefaultChar, BOOL *pbUsedDefChar)
 {
    iconv_t cd;
    int nRet;
@@ -251,8 +245,11 @@
    return nRet;
 }
 
+/**
+ * Convert UNICODE string to single-byte string
+ */
 int LIBNETXMS_EXPORTABLE WideCharToMultiByte(int iCodePage, DWORD dwFlags, const WCHAR *pWideCharStr, int cchWideChar,
-   char *pByteStr, int cchByteChar, char *pDefaultChar, BOOL *pbUsedDefChar)
+                                             char *pByteStr, int cchByteChar, char *pDefaultChar, BOOL *pbUsedDefChar)
 {
 #if HAVE_ICONV && !defined(__DISABLE_ICONV)
    // Calculate required length. Because iconv cannot calculate
@@ -276,11 +273,9 @@
 }
 
 /**
- * Convert single-byte to UNICODE string
- */
-
-inline int MultiByteToWideCharSimpleCopy(int iCodePage, DWORD dwFlags, const char *pByteStr, int cchByteChar,
-   WCHAR *pWideCharStr, int cchWideChar)
+ * Convert single-byte to UNICODE string using simple byte copy (works correctly for ASCII only)
+ */
+inline int MultiByteToWideCharSimpleCopy(int iCodePage, DWORD dwFlags, const char *pByteStr, int cchByteChar, WCHAR *pWideCharStr, int cchWideChar)
 {
    const char *pSrc;
    WCHAR *pDest;
@@ -296,8 +291,10 @@
    return iSize;
 }
 
-inline int MultiByteToWideCharIconv(int iCodePage, DWORD dwFlags, const char *pByteStr, int cchByteChar,
-   WCHAR *pWideCharStr, int cchWideChar)
+/**
+ * Convert single-byte to UNICODE string using iconv
+ */
+inline int MultiByteToWideCharIconv(int iCodePage, DWORD dwFlags, const char *pByteStr, int cchByteChar, WCHAR *pWideCharStr, int cchWideChar)
 {
    iconv_t cd;
    int nRet;
@@ -348,8 +345,10 @@
    return nRet;
 }
 
-int LIBNETXMS_EXPORTABLE MultiByteToWideChar(int iCodePage, DWORD dwFlags, const char *pByteStr, int cchByteChar,
-   WCHAR *pWideCharStr, int cchWideChar)
+/**
+ * Convert single-byte to UNICODE string
+ */
+int LIBNETXMS_EXPORTABLE MultiByteToWideChar(int iCodePage, DWORD dwFlags, const char *pByteStr, int cchByteChar, WCHAR *pWideCharStr, int cchWideChar)
 {
    if (cchWideChar == 0)
    {
@@ -415,16 +414,9 @@
    char *pszOut;
    int nLen;
 
-<<<<<<< HEAD
    nLen = (int)wcslen(pwszString) + 1;
    pszOut = (char *)malloc(nLen);
    WideCharToMultiByte(CP_ACP, WC_COMPOSITECHECK | WC_DEFAULTCHAR, pwszString, -1, pszOut, nLen, NULL, NULL);
-=======
-   nLen = (int) wcslen(pwszString) + 1;
-   pszOut = (char *) malloc(nLen);
-   WideCharToMultiByte(CP_ACP, WC_COMPOSITECHECK | WC_DEFAULTCHAR,
-      pwszString, -1, pszOut, nLen, NULL, NULL);
->>>>>>> e8b2f05d
    return pszOut;
 }
 
@@ -513,8 +505,6 @@
       return __internal_ucs2_to_ucs4(src, srcLen, dst, dstLen);
    }
 
-<<<<<<< HEAD
-=======
    inbuf = (const char *) src;
    inbytes = ((srcLen == -1) ? ucs2_strlen(src) + 1 : (size_t) srcLen) * sizeof(UCS2CHAR);
    outbuf = (char *) dst;
@@ -545,7 +535,6 @@
    return count;
 }
 
->>>>>>> e8b2f05d
 /**
  * Convert UCS-4 to UCS-2
  */
@@ -649,12 +638,7 @@
 /**
  * Convert UCS-2 to UTF-8
  */
-<<<<<<< HEAD
-size_t LIBNETXMS_EXPORTABLE ucs2_to_utf8(const UCS2CHAR *src, int srcLen, char *dst, int dstLen)
-=======
-
 inline size_t ucs2_to_utf8_simple_copy(const UCS2CHAR *src, int srcLen, char *dst, int dstLen)
->>>>>>> e8b2f05d
 {
    const UCS2CHAR *psrc;
    char *pdst;
